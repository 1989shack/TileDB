//#define cppTILEDB_COND_SUB_SUBARRAY_FOR_QUERY 1
<<<<<<< HEAD
#define DEVING_SUBARRAY_PARTITIONER 1
=======
#define DEVING_SUBARRAY_PARTITIONER 0
>>>>>>> f995e684

/**
 * @file   tiledb.cc
 *
 * @section LICENSE
 *
 * The MIT License
 *
 * @copyright Copyright (c) 2017-2021 TileDB, Inc.
 * @copyright Copyright (c) 2016 MIT and Intel Corporation
 *
 * Permission is hereby granted, free of charge, to any person obtaining a copy
 * of this software and associated documentation files (the "Software"), to deal
 * in the Software without restriction, including without limitation the rights
 * to use, copy, modify, merge, publish, distribute, sublicense, and/or sell
 * copies of the Software, and to permit persons to whom the Software is
 * furnished to do so, subject to the following conditions:
 *
 * The above copyright notice and this permission notice shall be included in
 * all copies or substantial portions of the Software.
 *
 * THE SOFTWARE IS PROVIDED "AS IS", WITHOUT WARRANTY OF ANY KIND, EXPRESS OR
 * IMPLIED, INCLUDING BUT NOT LIMITED TO THE WARRANTIES OF MERCHANTABILITY,
 * FITNESS FOR A PARTICULAR PURPOSE AND NONINFRINGEMENT. IN NO EVENT SHALL THE
 * AUTHORS OR COPYRIGHT HOLDERS BE LIABLE FOR ANY CLAIM, DAMAGES OR OTHER
 * LIABILITY, WHETHER IN AN ACTION OF CONTRACT, TORT OR OTHERWISE, ARISING FROM,
 * OUT OF OR IN CONNECTION WITH THE SOFTWARE OR THE USE OR OTHER DEALINGS IN
 * THE SOFTWARE.
 *
 * @section DESCRIPTION
 *
 * This file defines the C API of TileDB.
 */

#include "tiledb/sm/c_api/tiledb.h"
#include "tiledb/common/heap_profiler.h"
#include "tiledb/common/logger.h"
#include "tiledb/sm/array/array.h"
#include "tiledb/sm/array_schema/array_schema.h"
#include "tiledb/sm/c_api/tiledb_serialization.h"
#include "tiledb/sm/c_api/tiledb_struct_def.h"
#include "tiledb/sm/config/config.h"
#include "tiledb/sm/config/config_iter.h"
#include "tiledb/sm/cpp_api/core_interface.h"
#include "tiledb/sm/enums/array_type.h"
#include "tiledb/sm/enums/encryption_type.h"
#include "tiledb/sm/enums/filesystem.h"
#include "tiledb/sm/enums/filter_option.h"
#include "tiledb/sm/enums/filter_type.h"
#include "tiledb/sm/enums/layout.h"
#include "tiledb/sm/enums/object_type.h"
#include "tiledb/sm/enums/query_status.h"
#include "tiledb/sm/enums/query_type.h"
#include "tiledb/sm/enums/serialization_type.h"
#include "tiledb/sm/enums/vfs_mode.h"
#include "tiledb/sm/filesystem/vfs.h"
#include "tiledb/sm/filesystem/vfs_file_handle.h"
#include "tiledb/sm/filter/compression_filter.h"
#include "tiledb/sm/filter/filter_pipeline.h"
#include "tiledb/sm/misc/utils.h"
#include "tiledb/sm/query/query.h"
#include "tiledb/sm/rest/rest_client.h"
#include "tiledb/sm/serialization/array_schema.h"
#include "tiledb/sm/serialization/query.h"
#include "tiledb/sm/stats/stats.h"
#include "tiledb/sm/storage_manager/context.h"
#include "tiledb/sm/subarray/subarray.h"
#include "tiledb/sm/subarray/subarray_partitioner.h"

#include <map>
#include <memory>
#include <sstream>

using namespace tiledb::common;

/* ****************************** */
/*       ENUMS TO/FROM STR        */
/* ****************************** */

int32_t tiledb_query_type_to_str(
    tiledb_query_type_t query_type, const char** str) {
  const auto& strval =
      tiledb::sm::query_type_str((tiledb::sm::QueryType)query_type);
  *str = strval.c_str();
  return strval.empty() ? TILEDB_ERR : TILEDB_OK;
}

int32_t tiledb_query_type_from_str(
    const char* str, tiledb_query_type_t* query_type) {
  tiledb::sm::QueryType val = tiledb::sm::QueryType::READ;
  if (!tiledb::sm::query_type_enum(str, &val).ok())
    return TILEDB_ERR;
  *query_type = (tiledb_query_type_t)val;
  return TILEDB_OK;
}

int32_t tiledb_object_type_to_str(
    tiledb_object_t object_type, const char** str) {
  const auto& strval =
      tiledb::sm::object_type_str((tiledb::sm::ObjectType)object_type);
  *str = strval.c_str();
  return strval.empty() ? TILEDB_ERR : TILEDB_OK;
}

int32_t tiledb_object_type_from_str(
    const char* str, tiledb_object_t* object_type) {
  tiledb::sm::ObjectType val = tiledb::sm::ObjectType::INVALID;
  if (!tiledb::sm::object_type_enum(str, &val).ok())
    return TILEDB_ERR;
  *object_type = (tiledb_object_t)val;
  return TILEDB_OK;
}

int32_t tiledb_filesystem_to_str(
    tiledb_filesystem_t filesystem, const char** str) {
  const auto& strval =
      tiledb::sm::filesystem_str((tiledb::sm::Filesystem)filesystem);
  *str = strval.c_str();
  return strval.empty() ? TILEDB_ERR : TILEDB_OK;
}

int32_t tiledb_filesystem_from_str(
    const char* str, tiledb_filesystem_t* filesystem) {
  tiledb::sm::Filesystem val = tiledb::sm::Filesystem::S3;
  if (!tiledb::sm::filesystem_enum(str, &val).ok())
    return TILEDB_ERR;
  *filesystem = (tiledb_filesystem_t)val;
  return TILEDB_OK;
}

int32_t tiledb_datatype_to_str(tiledb_datatype_t datatype, const char** str) {
  const auto& strval = tiledb::sm::datatype_str((tiledb::sm::Datatype)datatype);
  *str = strval.c_str();
  return strval.empty() ? TILEDB_ERR : TILEDB_OK;
}

int32_t tiledb_datatype_from_str(const char* str, tiledb_datatype_t* datatype) {
  tiledb::sm::Datatype val = tiledb::sm::Datatype::UINT8;
  if (!tiledb::sm::datatype_enum(str, &val).ok())
    return TILEDB_ERR;
  *datatype = (tiledb_datatype_t)val;
  return TILEDB_OK;
}

int32_t tiledb_array_type_to_str(
    tiledb_array_type_t array_type, const char** str) {
  const auto& strval =
      tiledb::sm::array_type_str((tiledb::sm::ArrayType)array_type);
  *str = strval.c_str();
  return strval.empty() ? TILEDB_ERR : TILEDB_OK;
}

int32_t tiledb_array_type_from_str(
    const char* str, tiledb_array_type_t* array_type) {
  tiledb::sm::ArrayType val = tiledb::sm::ArrayType::DENSE;
  if (!tiledb::sm::array_type_enum(str, &val).ok())
    return TILEDB_ERR;
  *array_type = (tiledb_array_type_t)val;
  return TILEDB_OK;
}

int32_t tiledb_layout_to_str(tiledb_layout_t layout, const char** str) {
  const auto& strval = tiledb::sm::layout_str((tiledb::sm::Layout)layout);
  *str = strval.c_str();
  return strval.empty() ? TILEDB_ERR : TILEDB_OK;
}

int32_t tiledb_layout_from_str(const char* str, tiledb_layout_t* layout) {
  tiledb::sm::Layout val = tiledb::sm::Layout::ROW_MAJOR;
  if (!tiledb::sm::layout_enum(str, &val).ok())
    return TILEDB_ERR;
  *layout = (tiledb_layout_t)val;
  return TILEDB_OK;
}

int32_t tiledb_filter_type_to_str(
    tiledb_filter_type_t filter_type, const char** str) {
  const auto& strval =
      tiledb::sm::filter_type_str((tiledb::sm::FilterType)filter_type);
  *str = strval.c_str();
  return strval.empty() ? TILEDB_ERR : TILEDB_OK;
}

int32_t tiledb_filter_type_from_str(
    const char* str, tiledb_filter_type_t* filter_type) {
  tiledb::sm::FilterType val = tiledb::sm::FilterType::FILTER_NONE;
  if (!tiledb::sm::filter_type_enum(str, &val).ok())
    return TILEDB_ERR;
  *filter_type = (tiledb_filter_type_t)val;
  return TILEDB_OK;
}

int32_t tiledb_filter_option_to_str(
    tiledb_filter_option_t filter_option, const char** str) {
  const auto& strval =
      tiledb::sm::filter_option_str((tiledb::sm::FilterOption)filter_option);
  *str = strval.c_str();
  return strval.empty() ? TILEDB_ERR : TILEDB_OK;
}

int32_t tiledb_filter_option_from_str(
    const char* str, tiledb_filter_option_t* filter_option) {
  tiledb::sm::FilterOption val = tiledb::sm::FilterOption::COMPRESSION_LEVEL;
  if (!tiledb::sm::filter_option_enum(str, &val).ok())
    return TILEDB_ERR;
  *filter_option = (tiledb_filter_option_t)val;
  return TILEDB_OK;
}

int32_t tiledb_encryption_type_to_str(
    tiledb_encryption_type_t encryption_type, const char** str) {
  const auto& strval = tiledb::sm::encryption_type_str(
      (tiledb::sm::EncryptionType)encryption_type);
  *str = strval.c_str();
  return strval.empty() ? TILEDB_ERR : TILEDB_OK;
}

int32_t tiledb_encryption_type_from_str(
    const char* str, tiledb_encryption_type_t* encryption_type) {
  tiledb::sm::EncryptionType val = tiledb::sm::EncryptionType::NO_ENCRYPTION;
  if (!tiledb::sm::encryption_type_enum(str, &val).ok())
    return TILEDB_ERR;
  *encryption_type = (tiledb_encryption_type_t)val;
  return TILEDB_OK;
}

int32_t tiledb_query_status_to_str(
    tiledb_query_status_t query_status, const char** str) {
  const auto& strval =
      tiledb::sm::query_status_str((tiledb::sm::QueryStatus)query_status);
  *str = strval.c_str();
  return strval.empty() ? TILEDB_ERR : TILEDB_OK;
}

int32_t tiledb_query_status_from_str(
    const char* str, tiledb_query_status_t* query_status) {
  tiledb::sm::QueryStatus val = tiledb::sm::QueryStatus::UNINITIALIZED;
  if (!tiledb::sm::query_status_enum(str, &val).ok())
    return TILEDB_ERR;
  *query_status = (tiledb_query_status_t)val;
  return TILEDB_OK;
}

int32_t tiledb_serialization_type_to_str(
    tiledb_serialization_type_t serialization_type, const char** str) {
  const auto& strval = tiledb::sm::serialization_type_str(
      (tiledb::sm::SerializationType)serialization_type);
  *str = strval.c_str();
  return strval.empty() ? TILEDB_ERR : TILEDB_OK;
}

int32_t tiledb_serialization_type_from_str(
    const char* str, tiledb_serialization_type_t* serialization_type) {
  tiledb::sm::SerializationType val = tiledb::sm::SerializationType::CAPNP;
  if (!tiledb::sm::serialization_type_enum(str, &val).ok())
    return TILEDB_ERR;
  *serialization_type = (tiledb_serialization_type_t)val;
  return TILEDB_OK;
}

int32_t tiledb_walk_order_to_str(
    tiledb_walk_order_t walk_order, const char** str) {
  const auto& strval =
      tiledb::sm::walkorder_str((tiledb::sm::WalkOrder)walk_order);
  *str = strval.c_str();
  return strval.empty() ? TILEDB_ERR : TILEDB_OK;
}

int32_t tiledb_walk_order_from_str(
    const char* str, tiledb_walk_order_t* walk_order) {
  tiledb::sm::WalkOrder val = tiledb::sm::WalkOrder::PREORDER;
  if (!tiledb::sm::walkorder_enum(str, &val).ok())
    return TILEDB_ERR;
  *walk_order = (tiledb_walk_order_t)val;
  return TILEDB_OK;
}

int32_t tiledb_vfs_mode_to_str(tiledb_vfs_mode_t vfs_mode, const char** str) {
  const auto& strval = tiledb::sm::vfsmode_str((tiledb::sm::VFSMode)vfs_mode);
  *str = strval.c_str();
  return strval.empty() ? TILEDB_ERR : TILEDB_OK;
}

int32_t tiledb_vfs_mode_from_str(const char* str, tiledb_vfs_mode_t* vfs_mode) {
  tiledb::sm::VFSMode val = tiledb::sm::VFSMode::VFS_READ;
  if (!tiledb::sm::vfsmode_enum(str, &val).ok())
    return TILEDB_ERR;
  *vfs_mode = (tiledb_vfs_mode_t)val;
  return TILEDB_OK;
}

/* ****************************** */
/*            CONSTANTS           */
/* ****************************** */

const char* tiledb_coords() {
  return tiledb::sm::constants::coords.c_str();
}

uint32_t tiledb_var_num() {
  return tiledb::sm::constants::var_num;
}

uint32_t tiledb_max_path() {
  return tiledb::sm::constants::path_max_len;
}

uint64_t tiledb_offset_size() {
  return tiledb::sm::constants::cell_var_offset_size;
}

uint64_t tiledb_datatype_size(tiledb_datatype_t type) {
  return tiledb::sm::datatype_size(static_cast<tiledb::sm::Datatype>(type));
}

uint64_t tiledb_timestamp_now_ms() {
  return tiledb::sm::utils::time::timestamp_now_ms();
}

/* ****************************** */
/*            VERSION             */
/* ****************************** */

void tiledb_version(int32_t* major, int32_t* minor, int32_t* rev) {
  *major = tiledb::sm::constants::library_version[0];
  *minor = tiledb::sm::constants::library_version[1];
  *rev = tiledb::sm::constants::library_version[2];
}

/* ********************************* */
/*         AUXILIARY FUNCTIONS       */
/* ********************************* */

/* Saves a status inside the context object. */
static bool save_error(tiledb_ctx_t* ctx, const Status& st) {
  // No error
  if (st.ok())
    return false;

  // Store new error
  ctx->ctx_->save_error(st);

  // There is an error
  return true;
}

static bool create_error(tiledb_error_t** error, const Status& st) {
  if (st.ok())
    return false;

  (*error) = new (std::nothrow) tiledb_error_t;
  if (*error == nullptr)
    return true;
  (*error)->errmsg_ = st.to_string();

  return true;
}

inline int32_t sanity_check(tiledb_ctx_t* ctx, const tiledb_array_t* array) {
  if (array == nullptr || array->array_ == nullptr) {
    auto st = Status::Error("Invalid TileDB array object");
    LOG_STATUS(st);
    save_error(ctx, st);
    return TILEDB_ERR;
  }
  return TILEDB_OK;
}

inline int32_t sanity_check(
    tiledb_ctx_t* ctx, const tiledb_subarray_t* subarray) {
  if (subarray == nullptr || subarray->subarray_ == nullptr ||
      subarray->subarray_->array() == nullptr) {
    auto st = Status::Error("Invalid TileDB subarray object");
    LOG_STATUS(st);
    save_error(ctx, st);
    return TILEDB_ERR;
  }
  return TILEDB_OK;
}

#if DEVING_SUBARRAY_PARTITIONER
inline int32_t sanity_check(
    tiledb_ctx_t* ctx,
    const tiledb_subarray_partitioner_t* subarray_partitioner) {
  if (subarray_partitioner == nullptr ||
      subarray_partitioner->partitioner_ == nullptr) {
    auto st = Status::Error("Invalid TileDB subarray_partitioner object");
    LOG_STATUS(st);
    save_error(ctx, st);
    return TILEDB_ERR;
  }
  return TILEDB_OK;
}
#endif

inline int32_t sanity_check(tiledb_ctx_t* ctx, const tiledb_buffer_t* buffer) {
  if (buffer == nullptr || buffer->buffer_ == nullptr) {
    auto st = Status::Error("Invalid TileDB buffer object");
    LOG_STATUS(st);
    save_error(ctx, st);
    return TILEDB_ERR;
  }
  return TILEDB_OK;
}

inline int32_t sanity_check(
    tiledb_ctx_t* ctx, const tiledb_buffer_list_t* buffer_list) {
  if (buffer_list == nullptr || buffer_list->buffer_list_ == nullptr) {
    auto st = Status::Error("Invalid TileDB buffer list object");
    LOG_STATUS(st);
    save_error(ctx, st);
    return TILEDB_ERR;
  }
  return TILEDB_OK;
}

inline int32_t sanity_check(tiledb_config_t* config, tiledb_error_t** error) {
  if (config == nullptr || config->config_ == nullptr) {
    auto st = Status::Error("Cannot set config; Invalid config object");
    LOG_STATUS(st);
    create_error(error, st);
    return TILEDB_ERR;
  }

  *error = nullptr;
  return TILEDB_OK;
}

inline int32_t sanity_check(tiledb_ctx_t* ctx, tiledb_config_t* config) {
  if (config == nullptr || config->config_ == nullptr) {
    auto st = Status::Error("Cannot set config; Invalid config object");
    LOG_STATUS(st);
    save_error(ctx, st);
    return TILEDB_ERR;
  }

  return TILEDB_OK;
}

inline int32_t sanity_check(
    tiledb_config_iter_t* config_iter, tiledb_error_t** error) {
  if (config_iter == nullptr || config_iter->config_iter_ == nullptr) {
    auto st =
        Status::Error("Cannot set config; Invalid config iterator object");
    LOG_STATUS(st);
    create_error(error, st);
    return TILEDB_ERR;
  }

  *error = nullptr;
  return TILEDB_OK;
}

inline int32_t sanity_check(tiledb_ctx_t* ctx) {
  if (ctx == nullptr)
    return TILEDB_ERR;
  if (ctx->ctx_ == nullptr || ctx->ctx_->storage_manager() == nullptr) {
    auto st = Status::Error("Invalid TileDB context");
    LOG_STATUS(st);
    save_error(ctx, st);
    return TILEDB_ERR;
  }
  return TILEDB_OK;
}

inline int32_t sanity_check(tiledb_ctx_t* ctx, const tiledb_error_t* err) {
  if (err == nullptr) {
    auto st = Status::Error("Invalid TileDB error object");
    LOG_STATUS(st);
    save_error(ctx, st);
    return TILEDB_ERR;
  }
  return TILEDB_OK;
}

inline int32_t sanity_check(tiledb_ctx_t* ctx, const tiledb_attribute_t* attr) {
  if (attr == nullptr || attr->attr_ == nullptr) {
    auto st = Status::Error("Invalid TileDB attribute object");
    LOG_STATUS(st);
    save_error(ctx, st);
    return TILEDB_ERR;
  }
  return TILEDB_OK;
}

inline int32_t sanity_check(tiledb_ctx_t* ctx, const tiledb_filter_t* filter) {
  if (filter == nullptr || filter->filter_ == nullptr) {
    auto st = Status::Error("Invalid TileDB filter object");
    LOG_STATUS(st);
    save_error(ctx, st);
    return TILEDB_ERR;
  }
  return TILEDB_OK;
}

inline int32_t sanity_check(
    tiledb_ctx_t* ctx, const tiledb_filter_list_t* filter_list) {
  if (filter_list == nullptr || filter_list->pipeline_ == nullptr) {
    auto st = Status::Error("Invalid TileDB filter list object");
    LOG_STATUS(st);
    save_error(ctx, st);
    return TILEDB_ERR;
  }
  return TILEDB_OK;
}

inline int32_t sanity_check(tiledb_ctx_t* ctx, const tiledb_dimension_t* dim) {
  if (dim == nullptr || dim->dim_ == nullptr) {
    auto st = Status::Error("Invalid TileDB dimension object");
    LOG_STATUS(st);
    save_error(ctx, st);
    return TILEDB_ERR;
  }
  return TILEDB_OK;
}

inline int32_t sanity_check(
    tiledb_ctx_t* ctx, const tiledb_array_schema_t* array_schema) {
  if (array_schema == nullptr || array_schema->array_schema_ == nullptr) {
    auto st = Status::Error("Invalid TileDB array schema object");
    LOG_STATUS(st);
    save_error(ctx, st);
    return TILEDB_ERR;
  }
  return TILEDB_OK;
}

inline int32_t sanity_check(tiledb_ctx_t* ctx, const tiledb_domain_t* domain) {
  if (domain == nullptr || domain->domain_ == nullptr) {
    auto st = Status::Error("Invalid TileDB domain object");
    LOG_STATUS(st);
    save_error(ctx, st);
    return TILEDB_ERR;
  }
  return TILEDB_OK;
}

inline int32_t sanity_check(tiledb_ctx_t* ctx, const tiledb_query_t* query) {
  if (query == nullptr || query->query_ == nullptr) {
    auto st = Status::Error("Invalid TileDB query object");
    LOG_STATUS(st);
    save_error(ctx, st);
    return TILEDB_ERR;
  }
  return TILEDB_OK;
}

inline int32_t sanity_check(tiledb_ctx_t* ctx, const tiledb_vfs_t* vfs) {
  if (vfs == nullptr || vfs->vfs_ == nullptr) {
    auto st = Status::Error("Invalid TileDB virtual filesystem object");
    LOG_STATUS(st);
    save_error(ctx, st);
    return TILEDB_ERR;
  }
  return TILEDB_OK;
}

inline int32_t sanity_check(tiledb_ctx_t* ctx, const tiledb_vfs_fh_t* fh) {
  if (fh == nullptr || fh->vfs_fh_ == nullptr) {
    auto st = Status::Error("Invalid TileDB virtual filesystem file handle");
    LOG_STATUS(st);
    save_error(ctx, st);
    return TILEDB_ERR;
  }
  return TILEDB_OK;
}

inline int32_t sanity_check(
    tiledb_ctx_t* ctx, const tiledb_fragment_info_t* fragment_info) {
  if (fragment_info == nullptr || fragment_info->fragment_info_ == nullptr) {
    auto st = Status::Error("Invalid TileDB fragment info object");
    LOG_STATUS(st);
    save_error(ctx, st);
    return TILEDB_ERR;
  }
  return TILEDB_OK;
}

inline int32_t check_filter_type(
    tiledb_ctx_t* ctx, tiledb_filter_t* filter, tiledb_filter_type_t type) {
  auto cpp_type = static_cast<tiledb::sm::FilterType>(type);
  if (filter->filter_->type() != cpp_type) {
    auto st = Status::FilterError(
        "Invalid filter type (expected " + filter_type_str(cpp_type) + ")");
    LOG_STATUS(st);
    save_error(ctx, st);
    return TILEDB_ERR;
  }
  return TILEDB_OK;
}

/**
 * Helper macro similar to save_error() that catches all exceptions when
 * executing 'stmt'.
 *
 * @param ctx TileDB context
 * @param stmt Statement to execute
 */
#define SAVE_ERROR_CATCH(ctx, stmt)                                        \
  [&]() {                                                                  \
    auto _s = Status::Ok();                                                \
    try {                                                                  \
      _s = (stmt);                                                         \
    } catch (const std::exception& e) {                                    \
      auto st = Status::Error(                                             \
          std::string("Internal TileDB uncaught exception; ") + e.what()); \
      LOG_STATUS(st);                                                      \
      save_error(ctx, st);                                                 \
      return true;                                                         \
    }                                                                      \
    return save_error(ctx, _s);                                            \
  }()

/**
 * Helper class to aid shimming access from _query... routines in this module to
 * _subarray... routines deprecating them.
 */

struct tiledb_subarray_transient_local_t : public tiledb_subarray_t {
  tiledb_subarray_transient_local_t(const tiledb_query_t* query) {
    this->subarray_ = query->query_->subarray();
  }
};

/** For debugging, use this definition instead to not catch exceptions. */
//#define SAVE_ERROR_CATCH(ctx, stmt) save_error(ctx, (stmt))

/* ********************************* */
/*              ERROR                */
/* ********************************* */

int32_t tiledb_error_message(tiledb_error_t* err, const char** errmsg) {
  if (err == nullptr)
    return TILEDB_ERR;
  if (err->errmsg_.empty())
    *errmsg = nullptr;
  else
    *errmsg = err->errmsg_.c_str();
  return TILEDB_OK;
}

void tiledb_error_free(tiledb_error_t** err) {
  if (err != nullptr && *err != nullptr) {
    delete (*err);
    *err = nullptr;
  }
}

/* ********************************* */
/*              BUFFER               */
/* ********************************* */

int32_t tiledb_buffer_alloc(tiledb_ctx_t* ctx, tiledb_buffer_t** buffer) {
  if (sanity_check(ctx) == TILEDB_ERR)
    return TILEDB_ERR;

  // Create a buffer struct
  *buffer = new (std::nothrow) tiledb_buffer_t;
  if (*buffer == nullptr) {
    auto st = Status::Error("Failed to allocate TileDB buffer object");
    LOG_STATUS(st);
    save_error(ctx, st);
    return TILEDB_OOM;
  }

  // Create a new buffer object
  (*buffer)->buffer_ = new (std::nothrow) tiledb::sm::Buffer();
  if ((*buffer)->buffer_ == nullptr) {
    delete *buffer;
    auto st = Status::Error("Failed to allocate TileDB buffer object");
    LOG_STATUS(st);
    save_error(ctx, st);
    return TILEDB_OOM;
  }

  // Success
  return TILEDB_OK;
}

void tiledb_buffer_free(tiledb_buffer_t** buffer) {
  if (buffer != nullptr && *buffer != nullptr) {
    delete (*buffer)->buffer_;
    delete (*buffer);
    *buffer = nullptr;
  }
}

int32_t tiledb_buffer_set_type(
    tiledb_ctx_t* ctx, tiledb_buffer_t* buffer, tiledb_datatype_t datatype) {
  if (sanity_check(ctx) == TILEDB_ERR ||
      sanity_check(ctx, buffer) == TILEDB_ERR)
    return TILEDB_ERR;

  buffer->datatype_ = static_cast<tiledb::sm::Datatype>(datatype);

  return TILEDB_OK;
}

int32_t tiledb_buffer_get_type(
    tiledb_ctx_t* ctx,
    const tiledb_buffer_t* buffer,
    tiledb_datatype_t* datatype) {
  if (sanity_check(ctx) == TILEDB_ERR ||
      sanity_check(ctx, buffer) == TILEDB_ERR)
    return TILEDB_ERR;

  *datatype = static_cast<tiledb_datatype_t>(buffer->datatype_);

  return TILEDB_OK;
}

int32_t tiledb_buffer_get_data(
    tiledb_ctx_t* ctx,
    const tiledb_buffer_t* buffer,
    void** data,
    uint64_t* num_bytes) {
  if (sanity_check(ctx) == TILEDB_ERR ||
      sanity_check(ctx, buffer) == TILEDB_ERR)
    return TILEDB_ERR;

  *data = buffer->buffer_->data();
  *num_bytes = buffer->buffer_->size();

  return TILEDB_OK;
}

int32_t tiledb_buffer_set_data(
    tiledb_ctx_t* ctx, tiledb_buffer_t* buffer, void* data, uint64_t size) {
  if (sanity_check(ctx) == TILEDB_ERR ||
      sanity_check(ctx, buffer) == TILEDB_ERR)
    return TILEDB_ERR;

  // Create a temporary Buffer object as a wrapper.
  tiledb::sm::Buffer tmp_buffer(data, size);

  // Swap with the given buffer.
  if (SAVE_ERROR_CATCH(ctx, buffer->buffer_->swap(tmp_buffer)))
    return TILEDB_ERR;

  // 'tmp_buffer' now destructs, freeing the old allocation (if any) of the
  // given buffer.

  return TILEDB_OK;
}

/* ********************************* */
/*            BUFFER LIST            */
/* ********************************* */

int32_t tiledb_buffer_list_alloc(
    tiledb_ctx_t* ctx, tiledb_buffer_list_t** buffer_list) {
  if (sanity_check(ctx) == TILEDB_ERR)
    return TILEDB_ERR;

  // Create a buffer list struct
  *buffer_list = new (std::nothrow) tiledb_buffer_list_t;
  if (*buffer_list == nullptr) {
    auto st = Status::Error("Failed to allocate TileDB buffer list object");
    LOG_STATUS(st);
    save_error(ctx, st);
    return TILEDB_OOM;
  }

  // Create a new buffer_list object
  (*buffer_list)->buffer_list_ = new (std::nothrow) tiledb::sm::BufferList;
  if ((*buffer_list)->buffer_list_ == nullptr) {
    delete *buffer_list;
    auto st = Status::Error("Failed to allocate TileDB buffer list object");
    LOG_STATUS(st);
    save_error(ctx, st);
    return TILEDB_OOM;
  }

  // Success
  return TILEDB_OK;
}

void tiledb_buffer_list_free(tiledb_buffer_list_t** buffer_list) {
  if (buffer_list != nullptr && *buffer_list != nullptr) {
    delete (*buffer_list)->buffer_list_;
    delete (*buffer_list);
    *buffer_list = nullptr;
  }
}

int32_t tiledb_buffer_list_get_num_buffers(
    tiledb_ctx_t* ctx,
    const tiledb_buffer_list_t* buffer_list,
    uint64_t* num_buffers) {
  // Sanity check
  if (sanity_check(ctx) == TILEDB_ERR ||
      sanity_check(ctx, buffer_list) == TILEDB_ERR)
    return TILEDB_ERR;

  *num_buffers = buffer_list->buffer_list_->num_buffers();

  return TILEDB_OK;
}

int32_t tiledb_buffer_list_get_buffer(
    tiledb_ctx_t* ctx,
    const tiledb_buffer_list_t* buffer_list,
    uint64_t buffer_idx,
    tiledb_buffer_t** buffer) {
  // Sanity check
  if (sanity_check(ctx) == TILEDB_ERR ||
      sanity_check(ctx, buffer_list) == TILEDB_ERR)
    return TILEDB_ERR;

  // Get the underlying buffer
  tiledb::sm::Buffer* b;
  if (SAVE_ERROR_CATCH(
          ctx, buffer_list->buffer_list_->get_buffer(buffer_idx, &b)))
    return TILEDB_ERR;

  // Create a buffer struct
  *buffer = new (std::nothrow) tiledb_buffer_t;
  if (*buffer == nullptr) {
    auto st = Status::Error("Failed to allocate TileDB buffer object");
    LOG_STATUS(st);
    save_error(ctx, st);
    return TILEDB_OOM;
  }

  // Set the buffer pointer to a non-owning wrapper of the underlying buffer
  (*buffer)->buffer_ =
      new (std::nothrow) tiledb::sm::Buffer(b->data(), b->size());
  if ((*buffer)->buffer_ == nullptr) {
    delete *buffer;
    auto st = Status::Error("Failed to allocate TileDB buffer object");
    LOG_STATUS(st);
    save_error(ctx, st);
    return TILEDB_OOM;
  }

  return TILEDB_OK;
}

int32_t tiledb_buffer_list_get_total_size(
    tiledb_ctx_t* ctx,
    const tiledb_buffer_list_t* buffer_list,
    uint64_t* total_size) {
  // Sanity check
  if (sanity_check(ctx) == TILEDB_ERR ||
      sanity_check(ctx, buffer_list) == TILEDB_ERR)
    return TILEDB_ERR;

  *total_size = buffer_list->buffer_list_->total_size();

  return TILEDB_OK;
}

int32_t tiledb_buffer_list_flatten(
    tiledb_ctx_t* ctx,
    const tiledb_buffer_list_t* buffer_list,
    tiledb_buffer_t** buffer) {
  // Sanity check
  if (sanity_check(ctx) == TILEDB_ERR ||
      sanity_check(ctx, buffer_list) == TILEDB_ERR)
    return TILEDB_ERR;

  // Create a buffer instance
  if (tiledb_buffer_alloc(ctx, buffer) == TILEDB_ERR ||
      sanity_check(ctx, *buffer) == TILEDB_ERR)
    return TILEDB_ERR;

  // Resize the dest buffer
  const auto nbytes = buffer_list->buffer_list_->total_size();
  if (SAVE_ERROR_CATCH(ctx, (*buffer)->buffer_->realloc(nbytes)))
    return TILEDB_ERR;

  // Read all into the dest buffer
  buffer_list->buffer_list_->reset_offset();
  if (SAVE_ERROR_CATCH(
          ctx,
          buffer_list->buffer_list_->read((*buffer)->buffer_->data(), nbytes)))
    return TILEDB_ERR;

  // Set the result size
  (*buffer)->buffer_->set_size(nbytes);

  return TILEDB_OK;
}

/* ****************************** */
/*            CONFIG              */
/* ****************************** */

int32_t tiledb_config_alloc(tiledb_config_t** config, tiledb_error_t** error) {
  // Create a new config struct
  *config = new (std::nothrow) tiledb_config_t;
  if (*config == nullptr) {
    auto st =
        Status::Error("Cannot create config object; Memory allocation failed");
    LOG_STATUS(st);
    create_error(error, st);
    return TILEDB_OOM;
  }

  // Create storage manager
  (*config)->config_ = new (std::nothrow) tiledb::sm::Config();
  if ((*config)->config_ == nullptr) {
    auto st =
        Status::Error("Cannot create config object; Memory allocation failed");
    LOG_STATUS(st);
    create_error(error, st);
    return TILEDB_OOM;
  }

  // Success
  *error = nullptr;
  return TILEDB_OK;
}

void tiledb_config_free(tiledb_config_t** config) {
  if (config != nullptr && *config != nullptr) {
    delete (*config)->config_;
    delete (*config);
    *config = nullptr;
  }
}

int32_t tiledb_config_set(
    tiledb_config_t* config,
    const char* param,
    const char* value,
    tiledb_error_t** error) {
  if (sanity_check(config, error) == TILEDB_ERR)
    return TILEDB_ERR;

  if (create_error(error, config->config_->set(param, value)))
    return TILEDB_ERR;

  *error = nullptr;
  return TILEDB_OK;
}

int32_t tiledb_config_get(
    tiledb_config_t* config,
    const char* param,
    const char** value,
    tiledb_error_t** error) {
  if (sanity_check(config, error) == TILEDB_ERR)
    return TILEDB_ERR;

  if (create_error(error, config->config_->get(param, value)))
    return TILEDB_ERR;

  *error = nullptr;
  return TILEDB_OK;
}

int32_t tiledb_config_load_from_file(
    tiledb_config_t* config, const char* filename, tiledb_error_t** error) {
  if (sanity_check(config, error) == TILEDB_ERR)
    return TILEDB_ERR;

  if (filename == nullptr) {
    auto st = Status::Error("Cannot load from file; Invalid filename");
    LOG_STATUS(st);
    create_error(error, st);
  }

  if (create_error(error, config->config_->load_from_file(filename)))
    return TILEDB_ERR;

  *error = nullptr;
  return TILEDB_OK;
}

int32_t tiledb_config_save_to_file(
    tiledb_config_t* config, const char* filename, tiledb_error_t** error) {
  if (sanity_check(config, error) == TILEDB_ERR)
    return TILEDB_ERR;

  if (filename == nullptr) {
    auto st = Status::Error("Cannot save to file; Invalid filename");
    LOG_STATUS(st);
    create_error(error, st);
  }

  if (create_error(error, config->config_->save_to_file(filename)))
    return TILEDB_ERR;

  *error = nullptr;
  return TILEDB_OK;
}

int32_t tiledb_config_unset(
    tiledb_config_t* config, const char* param, tiledb_error_t** error) {
  if (sanity_check(config, error) == TILEDB_ERR)
    return TILEDB_ERR;

  if (create_error(error, config->config_->unset(param)))
    return TILEDB_ERR;

  *error = nullptr;
  return TILEDB_OK;
}

int32_t tiledb_config_compare(
    tiledb_config_t* lhs, tiledb_config_t* rhs, uint8_t* equal) {
  auto st = Status::Error("Invalid \"equal\" argument");
  if (equal == nullptr)
    LOG_STATUS(st);
  tiledb_error_t* error = nullptr;
  if (sanity_check(lhs, &error) == TILEDB_ERR)
    return TILEDB_ERR;
  if (sanity_check(rhs, &error) == TILEDB_ERR)
    return TILEDB_ERR;
  if (*lhs->config_ == *rhs->config_)
    *equal = 1;
  else
    *equal = 0;
  return TILEDB_OK;
}

/* ****************************** */
/*           CONFIG ITER          */
/* ****************************** */

int32_t tiledb_config_iter_alloc(
    tiledb_config_t* config,
    const char* prefix,
    tiledb_config_iter_t** config_iter,
    tiledb_error_t** error) {
  if (sanity_check(config, error) == TILEDB_ERR)
    return TILEDB_ERR;

  *config_iter = new (std::nothrow) tiledb_config_iter_t;
  if (*config_iter == nullptr) {
    auto st = Status::Error(
        "Cannot create config iterator object; Memory allocation failed");
    LOG_STATUS(st);
    create_error(error, st);
    return TILEDB_OOM;
  }

  std::string prefix_str = (prefix == nullptr) ? "" : std::string(prefix);
  (*config_iter)->config_iter_ =
      new (std::nothrow) tiledb::sm::ConfigIter(config->config_, prefix_str);
  if ((*config_iter)->config_iter_ == nullptr) {
    auto st = Status::Error(
        "Cannot create config iterator object; Memory allocation failed");
    LOG_STATUS(st);
    create_error(error, st);
    delete *config_iter;
    *config_iter = nullptr;
    return TILEDB_OOM;
  }

  *error = nullptr;
  return TILEDB_OK;
}

int32_t tiledb_config_iter_reset(
    tiledb_config_t* config,
    tiledb_config_iter_t* config_iter,
    const char* prefix,
    tiledb_error_t** error) {
  if (sanity_check(config, error) == TILEDB_ERR ||
      sanity_check(config_iter, error) == TILEDB_ERR)
    return TILEDB_ERR;

  std::string prefix_str = (prefix == nullptr) ? "" : std::string(prefix);
  config_iter->config_iter_->reset(config->config_, prefix_str);

  *error = nullptr;
  return TILEDB_OK;
}

void tiledb_config_iter_free(tiledb_config_iter_t** config_iter) {
  if (config_iter != nullptr && *config_iter != nullptr) {
    delete (*config_iter)->config_iter_;
    delete *config_iter;
    *config_iter = nullptr;
  }
}

int32_t tiledb_config_iter_here(
    tiledb_config_iter_t* config_iter,
    const char** param,
    const char** value,
    tiledb_error_t** error) {
  if (sanity_check(config_iter, error) == TILEDB_ERR)
    return TILEDB_ERR;

  if (config_iter->config_iter_->end()) {
    *param = nullptr;
    *value = nullptr;
  } else {
    *param = config_iter->config_iter_->param().c_str();
    *value = config_iter->config_iter_->value().c_str();
  }

  *error = nullptr;
  return TILEDB_OK;
}

int32_t tiledb_config_iter_next(
    tiledb_config_iter_t* config_iter, tiledb_error_t** error) {
  if (sanity_check(config_iter, error) == TILEDB_ERR)
    return TILEDB_ERR;

  config_iter->config_iter_->next();

  *error = nullptr;
  return TILEDB_OK;
}

int32_t tiledb_config_iter_done(
    tiledb_config_iter_t* config_iter, int32_t* done, tiledb_error_t** error) {
  if (sanity_check(config_iter, error) == TILEDB_ERR)
    return TILEDB_ERR;

  *done = (int32_t)config_iter->config_iter_->end();

  *error = nullptr;
  return TILEDB_OK;
}

/* ****************************** */
/*            CONTEXT             */
/* ****************************** */

int32_t tiledb_ctx_alloc(tiledb_config_t* config, tiledb_ctx_t** ctx) {
  if (config != nullptr && config->config_ == nullptr)
    return TILEDB_ERR;

  // Create a context object
  *ctx = new (std::nothrow) tiledb_ctx_t;
  if (*ctx == nullptr)
    return TILEDB_OOM;

  // Create a context object
  (*ctx)->ctx_ = new (std::nothrow) tiledb::sm::Context();
  if ((*ctx)->ctx_ == nullptr) {
    delete (*ctx);
    (*ctx) = nullptr;
    return TILEDB_OOM;
  }

  // Initialize the context
  auto conf =
      (config == nullptr) ? (tiledb::sm::Config*)nullptr : config->config_;
  if (!(*ctx)->ctx_->init(conf).ok()) {
    delete (*ctx)->ctx_;
    delete (*ctx);
    (*ctx) = nullptr;
    return TILEDB_ERR;
  }

  // Success
  return TILEDB_OK;
}

void tiledb_ctx_free(tiledb_ctx_t** ctx) {
  if (ctx != nullptr && *ctx != nullptr) {
    delete (*ctx)->ctx_;
    delete (*ctx);
    *ctx = nullptr;
  }
}

int32_t tiledb_ctx_get_config(tiledb_ctx_t* ctx, tiledb_config_t** config) {
  // Create a new config struct
  *config = new (std::nothrow) tiledb_config_t;
  if (*config == nullptr)
    return TILEDB_OOM;

  (*config)->config_ = new (std::nothrow) tiledb::sm::Config();
  if ((*config)->config_ == nullptr) {
    delete (*config);
    return TILEDB_OOM;
  }

  // this assignment is a copy
  *((*config)->config_) = ctx->ctx_->storage_manager()->config();

  return TILEDB_OK;
}

int32_t tiledb_ctx_get_last_error(tiledb_ctx_t* ctx, tiledb_error_t** err) {
  // sanity check
  if (ctx == nullptr || ctx->ctx_ == nullptr)
    return TILEDB_ERR;

  Status last_error = ctx->ctx_->last_error();

  // No last error
  if (last_error.ok()) {
    *err = nullptr;
    return TILEDB_OK;
  }

  // Create error struct
  *err = new (std::nothrow) tiledb_error_t;
  if (*err == nullptr)
    return TILEDB_OOM;

  // Set error message
  (*err)->errmsg_ = last_error.to_string();

  // Success
  return TILEDB_OK;
}

int32_t tiledb_ctx_is_supported_fs(
    tiledb_ctx_t* ctx, tiledb_filesystem_t fs, int32_t* is_supported) {
  if (sanity_check(ctx) == TILEDB_ERR)
    return TILEDB_ERR;

  *is_supported = (int32_t)ctx->ctx_->storage_manager()->vfs()->supports_fs(
      static_cast<tiledb::sm::Filesystem>(fs));

  return TILEDB_OK;
}

int32_t tiledb_ctx_cancel_tasks(tiledb_ctx_t* ctx) {
  if (sanity_check(ctx) == TILEDB_ERR)
    return TILEDB_ERR;

  if (SAVE_ERROR_CATCH(ctx, ctx->ctx_->storage_manager()->cancel_all_tasks()))
    return TILEDB_ERR;

  return TILEDB_OK;
}

int32_t tiledb_ctx_set_tag(
    tiledb_ctx_t* ctx, const char* key, const char* value) {
  if (sanity_check(ctx) == TILEDB_ERR)
    return TILEDB_ERR;

  if (SAVE_ERROR_CATCH(ctx, ctx->ctx_->storage_manager()->set_tag(key, value)))
    return TILEDB_ERR;

  return TILEDB_OK;
}

/* ****************************** */
/*              GROUP             */
/* ****************************** */

int32_t tiledb_group_create(tiledb_ctx_t* ctx, const char* group_uri) {
  if (sanity_check(ctx) == TILEDB_ERR)
    return TILEDB_ERR;

  // Check for error
  if (group_uri == nullptr) {
    auto st = Status::Error("Invalid group directory argument is NULL");
    LOG_STATUS(st);
    save_error(ctx, st);
    return TILEDB_ERR;
  }

  // Create the group
  if (SAVE_ERROR_CATCH(
          ctx, ctx->ctx_->storage_manager()->group_create(group_uri)))
    return TILEDB_ERR;

  // Success
  return TILEDB_OK;
}

/* ********************************* */
/*              FILTER               */
/* ********************************* */

int32_t tiledb_filter_alloc(
    tiledb_ctx_t* ctx, tiledb_filter_type_t type, tiledb_filter_t** filter) {
  if (sanity_check(ctx) == TILEDB_ERR)
    return TILEDB_ERR;

  // Create a filter struct
  *filter = new (std::nothrow) tiledb_filter_t;
  if (*filter == nullptr) {
    auto st = Status::Error("Failed to allocate TileDB filter object");
    LOG_STATUS(st);
    save_error(ctx, st);
    return TILEDB_OOM;
  }

  // Create a new Filter object of the given type
  (*filter)->filter_ =
      tiledb::sm::Filter::create(static_cast<tiledb::sm::FilterType>(type));
  if ((*filter)->filter_ == nullptr) {
    delete *filter;
    auto st = Status::Error("Failed to allocate TileDB filter object");
    LOG_STATUS(st);
    save_error(ctx, st);
    return TILEDB_OOM;
  }

  // Success
  return TILEDB_OK;
}

void tiledb_filter_free(tiledb_filter_t** filter) {
  if (filter != nullptr && *filter != nullptr) {
    delete (*filter)->filter_;
    delete (*filter);
    *filter = nullptr;
  }
}

int32_t tiledb_filter_get_type(
    tiledb_ctx_t* ctx, tiledb_filter_t* filter, tiledb_filter_type_t* type) {
  if (sanity_check(ctx) == TILEDB_ERR ||
      sanity_check(ctx, filter) == TILEDB_ERR)
    return TILEDB_ERR;

  *type = static_cast<tiledb_filter_type_t>(filter->filter_->type());

  return TILEDB_OK;
}

int32_t tiledb_filter_set_option(
    tiledb_ctx_t* ctx,
    tiledb_filter_t* filter,
    tiledb_filter_option_t option,
    const void* value) {
  if (sanity_check(ctx) == TILEDB_ERR ||
      sanity_check(ctx, filter) == TILEDB_ERR)
    return TILEDB_ERR;

  if (SAVE_ERROR_CATCH(
          ctx,
          filter->filter_->set_option(
              static_cast<tiledb::sm::FilterOption>(option), value)))
    return TILEDB_ERR;

  // Success
  return TILEDB_OK;
}

int32_t tiledb_filter_get_option(
    tiledb_ctx_t* ctx,
    tiledb_filter_t* filter,
    tiledb_filter_option_t option,
    void* value) {
  if (sanity_check(ctx) == TILEDB_ERR ||
      sanity_check(ctx, filter) == TILEDB_ERR)
    return TILEDB_ERR;

  if (SAVE_ERROR_CATCH(
          ctx,
          filter->filter_->get_option(
              static_cast<tiledb::sm::FilterOption>(option), value)))
    return TILEDB_ERR;

  // Success
  return TILEDB_OK;
}

/* ********************************* */
/*            FILTER LIST            */
/* ********************************* */

int32_t tiledb_filter_list_alloc(
    tiledb_ctx_t* ctx, tiledb_filter_list_t** filter_list) {
  if (sanity_check(ctx) == TILEDB_ERR)
    return TILEDB_ERR;

  // Create a filter struct
  *filter_list = new (std::nothrow) tiledb_filter_list_t;
  if (*filter_list == nullptr) {
    auto st = Status::Error("Failed to allocate TileDB filter list object");
    LOG_STATUS(st);
    save_error(ctx, st);
    return TILEDB_OOM;
  }

  // Create a new FilterPipeline object
  (*filter_list)->pipeline_ = new (std::nothrow) tiledb::sm::FilterPipeline();
  if ((*filter_list)->pipeline_ == nullptr) {
    delete *filter_list;
    auto st = Status::Error("Failed to allocate TileDB filter list object");
    LOG_STATUS(st);
    save_error(ctx, st);
    return TILEDB_OOM;
  }

  // Success
  return TILEDB_OK;
}

void tiledb_filter_list_free(tiledb_filter_list_t** filter_list) {
  if (filter_list != nullptr && *filter_list != nullptr) {
    delete (*filter_list)->pipeline_;
    delete (*filter_list);
    *filter_list = nullptr;
  }
}

int32_t tiledb_filter_list_add_filter(
    tiledb_ctx_t* ctx,
    tiledb_filter_list_t* filter_list,
    tiledb_filter_t* filter) {
  if (sanity_check(ctx) == TILEDB_ERR ||
      sanity_check(ctx, filter_list) == TILEDB_ERR ||
      sanity_check(ctx, filter) == TILEDB_ERR)
    return TILEDB_ERR;

  if (SAVE_ERROR_CATCH(
          ctx, filter_list->pipeline_->add_filter(*filter->filter_)))
    return TILEDB_ERR;

  return TILEDB_OK;
}

int32_t tiledb_filter_list_set_max_chunk_size(
    tiledb_ctx_t* ctx,
    const tiledb_filter_list_t* filter_list,
    uint32_t max_chunk_size) {
  if (sanity_check(ctx) == TILEDB_ERR ||
      sanity_check(ctx, filter_list) == TILEDB_ERR)
    return TILEDB_ERR;

  filter_list->pipeline_->set_max_chunk_size(max_chunk_size);

  return TILEDB_OK;
}

int32_t tiledb_filter_list_get_nfilters(
    tiledb_ctx_t* ctx,
    const tiledb_filter_list_t* filter_list,
    uint32_t* nfilters) {
  if (sanity_check(ctx) == TILEDB_ERR ||
      sanity_check(ctx, filter_list) == TILEDB_ERR)
    return TILEDB_ERR;

  *nfilters = filter_list->pipeline_->size();

  return TILEDB_OK;
}

int32_t tiledb_filter_list_get_filter_from_index(
    tiledb_ctx_t* ctx,
    const tiledb_filter_list_t* filter_list,
    uint32_t index,
    tiledb_filter_t** filter) {
  if (sanity_check(ctx) == TILEDB_ERR ||
      sanity_check(ctx, filter_list) == TILEDB_ERR)
    return TILEDB_ERR;

  uint32_t nfilters = filter_list->pipeline_->size();
  if (nfilters == 0 && index == 0) {
    *filter = nullptr;
    return TILEDB_OK;
  }

  if (index >= nfilters) {
    auto st = Status::Error(
        "Filter " + std::to_string(index) + " out of bounds, filter list has " +
        std::to_string(nfilters) + " filters.");
    LOG_STATUS(st);
    save_error(ctx, st);
    return TILEDB_ERR;
  }

  auto f = filter_list->pipeline_->get_filter(index);
  if (f == nullptr) {
    auto st = Status::Error("Failed to retrieve filter at index");
    LOG_STATUS(st);
    save_error(ctx, st);
    return TILEDB_ERR;
  }

  *filter = new (std::nothrow) tiledb_filter_t;
  if (*filter == nullptr) {
    auto st = Status::Error("Failed to allocate TileDB filter object");
    LOG_STATUS(st);
    save_error(ctx, st);
    return TILEDB_OOM;
  }

  (*filter)->filter_ = f->clone();

  return TILEDB_OK;
}

int32_t tiledb_filter_list_get_max_chunk_size(
    tiledb_ctx_t* ctx,
    const tiledb_filter_list_t* filter_list,
    uint32_t* max_chunk_size) {
  if (sanity_check(ctx) == TILEDB_ERR ||
      sanity_check(ctx, filter_list) == TILEDB_ERR)
    return TILEDB_ERR;

  *max_chunk_size = filter_list->pipeline_->max_chunk_size();

  return TILEDB_OK;
}

/* ********************************* */
/*            ATTRIBUTE              */
/* ********************************* */

int32_t tiledb_attribute_alloc(
    tiledb_ctx_t* ctx,
    const char* name,
    tiledb_datatype_t type,
    tiledb_attribute_t** attr) {
  if (sanity_check(ctx) == TILEDB_ERR)
    return TILEDB_ERR;

  // Create an attribute struct
  *attr = new (std::nothrow) tiledb_attribute_t;
  if (*attr == nullptr) {
    auto st = Status::Error("Failed to allocate TileDB attribute object");
    LOG_STATUS(st);
    save_error(ctx, st);
    return TILEDB_OOM;
  }

  // Create a new Attribute object
  (*attr)->attr_ = new (std::nothrow)
      tiledb::sm::Attribute(name, static_cast<tiledb::sm::Datatype>(type));
  if ((*attr)->attr_ == nullptr) {
    delete *attr;
    auto st = Status::Error("Failed to allocate TileDB attribute object");
    LOG_STATUS(st);
    save_error(ctx, st);
    return TILEDB_OOM;
  }

  // Success
  return TILEDB_OK;
}

void tiledb_attribute_free(tiledb_attribute_t** attr) {
  if (attr != nullptr && *attr != nullptr) {
    delete (*attr)->attr_;
    delete (*attr);
    *attr = nullptr;
  }
}

int32_t tiledb_attribute_set_nullable(
    tiledb_ctx_t* ctx, tiledb_attribute_t* attr, uint8_t nullable) {
  if (sanity_check(ctx) == TILEDB_ERR || sanity_check(ctx, attr) == TILEDB_ERR)
    return TILEDB_ERR;

  if (SAVE_ERROR_CATCH(
          ctx, attr->attr_->set_nullable(static_cast<bool>(nullable))))
    return TILEDB_ERR;

  return TILEDB_OK;
}

int32_t tiledb_attribute_set_filter_list(
    tiledb_ctx_t* ctx,
    tiledb_attribute_t* attr,
    tiledb_filter_list_t* filter_list) {
  if (sanity_check(ctx) == TILEDB_ERR ||
      sanity_check(ctx, attr) == TILEDB_ERR ||
      sanity_check(ctx, filter_list) == TILEDB_ERR)
    return TILEDB_ERR;

  if (SAVE_ERROR_CATCH(
          ctx, attr->attr_->set_filter_pipeline(filter_list->pipeline_)))
    return TILEDB_ERR;

  return TILEDB_OK;
}

int32_t tiledb_attribute_set_cell_val_num(
    tiledb_ctx_t* ctx, tiledb_attribute_t* attr, uint32_t cell_val_num) {
  if (sanity_check(ctx) == TILEDB_ERR || sanity_check(ctx, attr) == TILEDB_ERR)
    return TILEDB_ERR;
  if (SAVE_ERROR_CATCH(ctx, attr->attr_->set_cell_val_num(cell_val_num)))
    return TILEDB_ERR;
  return TILEDB_OK;
}

int32_t tiledb_attribute_get_name(
    tiledb_ctx_t* ctx, const tiledb_attribute_t* attr, const char** name) {
  if (sanity_check(ctx) == TILEDB_ERR || sanity_check(ctx, attr) == TILEDB_ERR)
    return TILEDB_ERR;

  *name = attr->attr_->name().c_str();

  return TILEDB_OK;
}

int32_t tiledb_attribute_get_type(
    tiledb_ctx_t* ctx,
    const tiledb_attribute_t* attr,
    tiledb_datatype_t* type) {
  if (sanity_check(ctx) == TILEDB_ERR || sanity_check(ctx, attr) == TILEDB_ERR)
    return TILEDB_ERR;
  *type = static_cast<tiledb_datatype_t>(attr->attr_->type());
  return TILEDB_OK;
}

int32_t tiledb_attribute_get_nullable(
    tiledb_ctx_t* ctx, tiledb_attribute_t* attr, uint8_t* nullable) {
  if (sanity_check(ctx) == TILEDB_ERR || sanity_check(ctx, attr) == TILEDB_ERR)
    return TILEDB_ERR;

  if (SAVE_ERROR_CATCH(
          ctx, attr->attr_->get_nullable(reinterpret_cast<bool*>(nullable))))
    return TILEDB_ERR;

  return TILEDB_OK;
}

int32_t tiledb_attribute_get_filter_list(
    tiledb_ctx_t* ctx,
    tiledb_attribute_t* attr,
    tiledb_filter_list_t** filter_list) {
  if (sanity_check(ctx) == TILEDB_ERR || sanity_check(ctx, attr) == TILEDB_ERR)
    return TILEDB_ERR;

  // Create a filter list struct
  *filter_list = new (std::nothrow) tiledb_filter_list_t;
  if (*filter_list == nullptr) {
    auto st = Status::Error("Failed to allocate TileDB filter list object");
    LOG_STATUS(st);
    save_error(ctx, st);
    return TILEDB_OOM;
  }

  // Create a new FilterPipeline object
  (*filter_list)->pipeline_ =
      new (std::nothrow) tiledb::sm::FilterPipeline(attr->attr_->filters());
  if ((*filter_list)->pipeline_ == nullptr) {
    delete *filter_list;
    auto st = Status::Error("Failed to allocate TileDB filter list object");
    LOG_STATUS(st);
    save_error(ctx, st);
    return TILEDB_OOM;
  }

  return TILEDB_OK;
}

int32_t tiledb_attribute_get_cell_val_num(
    tiledb_ctx_t* ctx, const tiledb_attribute_t* attr, uint32_t* cell_val_num) {
  if (sanity_check(ctx) == TILEDB_ERR || sanity_check(ctx, attr) == TILEDB_ERR)
    return TILEDB_ERR;
  *cell_val_num = attr->attr_->cell_val_num();
  return TILEDB_OK;
}

int32_t tiledb_attribute_get_cell_size(
    tiledb_ctx_t* ctx, const tiledb_attribute_t* attr, uint64_t* cell_size) {
  if (sanity_check(ctx) == TILEDB_ERR || sanity_check(ctx, attr) == TILEDB_ERR)
    return TILEDB_ERR;
  *cell_size = attr->attr_->cell_size();
  return TILEDB_OK;
}

int32_t tiledb_attribute_dump(
    tiledb_ctx_t* ctx, const tiledb_attribute_t* attr, FILE* out) {
  if (sanity_check(ctx) == TILEDB_ERR || sanity_check(ctx, attr) == TILEDB_ERR)
    return TILEDB_ERR;
  attr->attr_->dump(out);
  return TILEDB_OK;
}

int32_t tiledb_attribute_set_fill_value(
    tiledb_ctx_t* ctx,
    tiledb_attribute_t* attr,
    const void* value,
    uint64_t size) {
  if (sanity_check(ctx) == TILEDB_ERR || sanity_check(ctx, attr) == TILEDB_ERR)
    return TILEDB_ERR;

  if (SAVE_ERROR_CATCH(ctx, attr->attr_->set_fill_value(value, size)))
    return TILEDB_ERR;

  return TILEDB_OK;
}

int32_t tiledb_attribute_get_fill_value(
    tiledb_ctx_t* ctx,
    tiledb_attribute_t* attr,
    const void** value,
    uint64_t* size) {
  if (sanity_check(ctx) == TILEDB_ERR || sanity_check(ctx, attr) == TILEDB_ERR)
    return TILEDB_ERR;

  if (SAVE_ERROR_CATCH(ctx, attr->attr_->get_fill_value(value, size)))
    return TILEDB_ERR;

  return TILEDB_OK;
}

int32_t tiledb_attribute_set_fill_value_nullable(
    tiledb_ctx_t* ctx,
    tiledb_attribute_t* attr,
    const void* value,
    uint64_t size,
    uint8_t valid) {
  if (sanity_check(ctx) == TILEDB_ERR || sanity_check(ctx, attr) == TILEDB_ERR)
    return TILEDB_ERR;

  if (SAVE_ERROR_CATCH(ctx, attr->attr_->set_fill_value(value, size, valid)))
    return TILEDB_ERR;

  return TILEDB_OK;
}

int32_t tiledb_attribute_get_fill_value_nullable(
    tiledb_ctx_t* ctx,
    tiledb_attribute_t* attr,
    const void** value,
    uint64_t* size,
    uint8_t* valid) {
  if (sanity_check(ctx) == TILEDB_ERR || sanity_check(ctx, attr) == TILEDB_ERR)
    return TILEDB_ERR;

  if (SAVE_ERROR_CATCH(ctx, attr->attr_->get_fill_value(value, size, valid)))
    return TILEDB_ERR;

  return TILEDB_OK;
}

/* ********************************* */
/*              DOMAIN               */
/* ********************************* */

int32_t tiledb_domain_alloc(tiledb_ctx_t* ctx, tiledb_domain_t** domain) {
  if (sanity_check(ctx) == TILEDB_ERR)
    return TILEDB_ERR;

  // Create a domain struct
  *domain = new (std::nothrow) tiledb_domain_t;
  if (*domain == nullptr) {
    auto st = Status::Error("Failed to allocate TileDB domain object");
    LOG_STATUS(st);
    save_error(ctx, st);
    return TILEDB_OOM;
  }

  // Create a new Domain object
  (*domain)->domain_ = new (std::nothrow) tiledb::sm::Domain();
  if ((*domain)->domain_ == nullptr) {
    delete *domain;
    auto st = Status::Error("Failed to allocate TileDB domain object");
    LOG_STATUS(st);
    save_error(ctx, st);
    return TILEDB_OOM;
  }
  return TILEDB_OK;
}

void tiledb_domain_free(tiledb_domain_t** domain) {
  if (domain != nullptr && *domain != nullptr) {
    delete (*domain)->domain_;
    delete *domain;
    *domain = nullptr;
  }
}

int32_t tiledb_domain_get_type(
    tiledb_ctx_t* ctx, const tiledb_domain_t* domain, tiledb_datatype_t* type) {
  if (sanity_check(ctx) == TILEDB_ERR ||
      sanity_check(ctx, domain) == TILEDB_ERR)
    return TILEDB_ERR;

  if (domain->domain_->dim_num() == 0) {
    auto st = Status::Error("Cannot get domain type; Domain has no dimensions");
    LOG_STATUS(st);
    save_error(ctx, st);
    return TILEDB_OOM;
  }

  if (!domain->domain_->all_dims_same_type()) {
    auto st = Status::Error(
        "Cannot get domain type; Not applicable to heterogeneous dimensions");
    LOG_STATUS(st);
    save_error(ctx, st);
    return TILEDB_ERR;
  }

  *type = static_cast<tiledb_datatype_t>(domain->domain_->dimension(0)->type());
  return TILEDB_OK;
}

int32_t tiledb_domain_get_ndim(
    tiledb_ctx_t* ctx, const tiledb_domain_t* domain, uint32_t* ndim) {
  if (sanity_check(ctx) == TILEDB_ERR ||
      sanity_check(ctx, domain) == TILEDB_ERR)
    return TILEDB_ERR;
  *ndim = domain->domain_->dim_num();
  return TILEDB_OK;
}

int32_t tiledb_domain_add_dimension(
    tiledb_ctx_t* ctx, tiledb_domain_t* domain, tiledb_dimension_t* dim) {
  if (sanity_check(ctx) == TILEDB_ERR ||
      sanity_check(ctx, domain) == TILEDB_ERR)
    return TILEDB_ERR;

  if (SAVE_ERROR_CATCH(ctx, domain->domain_->add_dimension(dim->dim_)))
    return TILEDB_ERR;

  return TILEDB_OK;
}

int32_t tiledb_domain_dump(
    tiledb_ctx_t* ctx, const tiledb_domain_t* domain, FILE* out) {
  if (sanity_check(ctx) == TILEDB_ERR ||
      sanity_check(ctx, domain) == TILEDB_ERR)
    return TILEDB_ERR;
  domain->domain_->dump(out);
  return TILEDB_OK;
}

/* ********************************* */
/*             DIMENSION             */
/* ********************************* */

int32_t tiledb_dimension_alloc(
    tiledb_ctx_t* ctx,
    const char* name,
    tiledb_datatype_t type,
    const void* dim_domain,
    const void* tile_extent,
    tiledb_dimension_t** dim) {
  if (sanity_check(ctx) == TILEDB_ERR)
    return TILEDB_ERR;

  // Create a dimension struct
  *dim = new (std::nothrow) tiledb_dimension_t;
  if (*dim == nullptr) {
    auto st = Status::Error("Failed to allocate TileDB dimension object");
    LOG_STATUS(st);
    save_error(ctx, st);
    return TILEDB_OOM;
  }

  // Create a new Dimension object
  (*dim)->dim_ = new (std::nothrow)
      tiledb::sm::Dimension(name, static_cast<tiledb::sm::Datatype>(type));
  if ((*dim)->dim_ == nullptr) {
    delete *dim;
    *dim = nullptr;
    auto st = Status::Error("Failed to allocate TileDB dimension object");
    LOG_STATUS(st);
    save_error(ctx, st);
    return TILEDB_OOM;
  }

  // Set domain
  if (SAVE_ERROR_CATCH(ctx, (*dim)->dim_->set_domain(dim_domain))) {
    delete (*dim)->dim_;
    delete *dim;
    *dim = nullptr;
    return TILEDB_ERR;
  }

  // Set tile extent
  if (SAVE_ERROR_CATCH(ctx, (*dim)->dim_->set_tile_extent(tile_extent))) {
    delete (*dim)->dim_;
    delete *dim;
    *dim = nullptr;
    return TILEDB_ERR;
  }

  // Success
  return TILEDB_OK;
}

void tiledb_dimension_free(tiledb_dimension_t** dim) {
  if (dim != nullptr && *dim != nullptr) {
    delete (*dim)->dim_;
    delete *dim;
    *dim = nullptr;
  }
}

int32_t tiledb_dimension_set_filter_list(
    tiledb_ctx_t* ctx,
    tiledb_dimension_t* dim,
    tiledb_filter_list_t* filter_list) {
  if (sanity_check(ctx) == TILEDB_ERR || sanity_check(ctx, dim) == TILEDB_ERR ||
      sanity_check(ctx, filter_list) == TILEDB_ERR)
    return TILEDB_ERR;

  if (SAVE_ERROR_CATCH(
          ctx, dim->dim_->set_filter_pipeline(filter_list->pipeline_)))
    return TILEDB_ERR;

  return TILEDB_OK;
}

int32_t tiledb_dimension_set_cell_val_num(
    tiledb_ctx_t* ctx, tiledb_dimension_t* dim, uint32_t cell_val_num) {
  if (sanity_check(ctx) == TILEDB_ERR || sanity_check(ctx, dim) == TILEDB_ERR)
    return TILEDB_ERR;
  if (SAVE_ERROR_CATCH(ctx, dim->dim_->set_cell_val_num(cell_val_num)))
    return TILEDB_ERR;
  return TILEDB_OK;
}

int32_t tiledb_dimension_get_filter_list(
    tiledb_ctx_t* ctx,
    tiledb_dimension_t* dim,
    tiledb_filter_list_t** filter_list) {
  if (sanity_check(ctx) == TILEDB_ERR || sanity_check(ctx, dim) == TILEDB_ERR)
    return TILEDB_ERR;

  // Create a filter list struct
  *filter_list = new (std::nothrow) tiledb_filter_list_t;
  if (*filter_list == nullptr) {
    auto st = Status::Error("Failed to allocate TileDB filter list object");
    LOG_STATUS(st);
    save_error(ctx, st);
    return TILEDB_OOM;
  }

  // Create a new FilterPipeline object
  (*filter_list)->pipeline_ =
      new (std::nothrow) tiledb::sm::FilterPipeline(dim->dim_->filters());
  if ((*filter_list)->pipeline_ == nullptr) {
    delete *filter_list;
    auto st = Status::Error("Failed to allocate TileDB filter list object");
    LOG_STATUS(st);
    save_error(ctx, st);
    return TILEDB_OOM;
  }

  return TILEDB_OK;
}

int32_t tiledb_dimension_get_cell_val_num(
    tiledb_ctx_t* ctx, const tiledb_dimension_t* dim, uint32_t* cell_val_num) {
  if (sanity_check(ctx) == TILEDB_ERR || sanity_check(ctx, dim) == TILEDB_ERR)
    return TILEDB_ERR;
  *cell_val_num = dim->dim_->cell_val_num();
  return TILEDB_OK;
}

int32_t tiledb_dimension_get_name(
    tiledb_ctx_t* ctx, const tiledb_dimension_t* dim, const char** name) {
  if (sanity_check(ctx) == TILEDB_ERR || sanity_check(ctx, dim) == TILEDB_ERR)
    return TILEDB_ERR;
  *name = dim->dim_->name().c_str();
  return TILEDB_OK;
}

int32_t tiledb_dimension_get_type(
    tiledb_ctx_t* ctx, const tiledb_dimension_t* dim, tiledb_datatype_t* type) {
  if (sanity_check(ctx) == TILEDB_ERR || sanity_check(ctx, dim) == TILEDB_ERR)
    return TILEDB_ERR;
  *type = static_cast<tiledb_datatype_t>(dim->dim_->type());
  return TILEDB_OK;
}

int32_t tiledb_dimension_get_domain(
    tiledb_ctx_t* ctx, const tiledb_dimension_t* dim, const void** domain) {
  if (sanity_check(ctx) == TILEDB_ERR || sanity_check(ctx, dim) == TILEDB_ERR)
    return TILEDB_ERR;
  *domain = dim->dim_->domain().data();
  return TILEDB_OK;
}

int32_t tiledb_dimension_get_tile_extent(
    tiledb_ctx_t* ctx,
    const tiledb_dimension_t* dim,
    const void** tile_extent) {
  if (sanity_check(ctx) == TILEDB_ERR || sanity_check(ctx, dim) == TILEDB_ERR)
    return TILEDB_ERR;
  *tile_extent = dim->dim_->tile_extent().data();
  return TILEDB_OK;
}

int32_t tiledb_dimension_dump(
    tiledb_ctx_t* ctx, const tiledb_dimension_t* dim, FILE* out) {
  if (sanity_check(ctx) == TILEDB_ERR || sanity_check(ctx, dim) == TILEDB_ERR)
    return TILEDB_ERR;
  dim->dim_->dump(out);
  return TILEDB_OK;
}

int32_t tiledb_domain_get_dimension_from_index(
    tiledb_ctx_t* ctx,
    const tiledb_domain_t* domain,
    uint32_t index,
    tiledb_dimension_t** dim) {
  if (sanity_check(ctx) == TILEDB_ERR ||
      sanity_check(ctx, domain) == TILEDB_ERR) {
    return TILEDB_ERR;
  }
  uint32_t ndim = domain->domain_->dim_num();
  if (ndim == 0 && index == 0) {
    *dim = nullptr;
    return TILEDB_OK;
  }
  if (index > (ndim - 1)) {
    std::ostringstream errmsg;
    errmsg << "Dimension " << index << " out of bounds, domain has rank "
           << ndim;
    auto st = Status::DomainError(errmsg.str());
    LOG_STATUS(st);
    save_error(ctx, st);
    return TILEDB_ERR;
  }
  *dim = new (std::nothrow) tiledb_dimension_t;
  if (*dim == nullptr) {
    auto st = Status::Error("Failed to allocate TileDB dimension object");
    LOG_STATUS(st);
    save_error(ctx, st);
    return TILEDB_OOM;
  }
  (*dim)->dim_ = new (std::nothrow)
      tiledb::sm::Dimension(domain->domain_->dimension(index));
  if ((*dim)->dim_ == nullptr) {
    delete *dim;
    auto st = Status::Error("Failed to allocate TileDB dimension object");
    LOG_STATUS(st);
    save_error(ctx, st);
    return TILEDB_OOM;
  }
  return TILEDB_OK;
}

int32_t tiledb_domain_get_dimension_from_name(
    tiledb_ctx_t* ctx,
    const tiledb_domain_t* domain,
    const char* name,
    tiledb_dimension_t** dim) {
  if (sanity_check(ctx) == TILEDB_ERR ||
      sanity_check(ctx, domain) == TILEDB_ERR) {
    return TILEDB_ERR;
  }
  uint32_t ndim = domain->domain_->dim_num();
  if (ndim == 0) {
    *dim = nullptr;
    return TILEDB_OK;
  }
  std::string name_string(name);
  auto found_dim = domain->domain_->dimension(name_string);

  if (found_dim == nullptr) {
    auto st = Status::DomainError(
        std::string("Dimension \"") + name + "\" does not exist");
    LOG_STATUS(st);
    save_error(ctx, st);
    return TILEDB_ERR;
  }

  *dim = new (std::nothrow) tiledb_dimension_t;
  if (*dim == nullptr) {
    auto st = Status::Error("Failed to allocate TileDB dimension object");
    save_error(ctx, st);
    return TILEDB_OOM;
  }
  (*dim)->dim_ = new (std::nothrow) tiledb::sm::Dimension(found_dim);
  if ((*dim)->dim_ == nullptr) {
    delete *dim;
    auto st = Status::Error("Failed to allocate TileDB dimension object");
    LOG_STATUS(st);
    save_error(ctx, st);
    return TILEDB_OOM;
  }
  return TILEDB_OK;
}

int32_t tiledb_domain_has_dimension(
    tiledb_ctx_t* ctx,
    const tiledb_domain_t* domain,
    const char* name,
    int32_t* has_dim) {
  if (sanity_check(ctx) == TILEDB_ERR ||
      sanity_check(ctx, domain) == TILEDB_ERR) {
    return TILEDB_ERR;
  }

  bool b;
  if (SAVE_ERROR_CATCH(ctx, domain->domain_->has_dimension(name, &b)))
    return TILEDB_ERR;

  *has_dim = b ? 1 : 0;

  return TILEDB_OK;
}

/* ****************************** */
/*           ARRAY SCHEMA         */
/* ****************************** */

int32_t tiledb_array_schema_alloc(
    tiledb_ctx_t* ctx,
    tiledb_array_type_t array_type,
    tiledb_array_schema_t** array_schema) {
  if (sanity_check(ctx) == TILEDB_ERR)
    return TILEDB_ERR;

  // Create array schema struct
  *array_schema = new (std::nothrow) tiledb_array_schema_t;
  if (*array_schema == nullptr) {
    auto st = Status::Error("Failed to allocate TileDB array schema object");
    LOG_STATUS(st);
    save_error(ctx, st);
    return TILEDB_OOM;
  }

  // Create a new ArraySchema object
  (*array_schema)->array_schema_ = new (std::nothrow)
      tiledb::sm::ArraySchema(static_cast<tiledb::sm::ArrayType>(array_type));
  if ((*array_schema)->array_schema_ == nullptr) {
    delete *array_schema;
    *array_schema = nullptr;
    auto st = Status::Error("Failed to allocate TileDB array schema object");
    LOG_STATUS(st);
    save_error(ctx, st);
    return TILEDB_OOM;
  }

  // Success
  return TILEDB_OK;
}

void tiledb_array_schema_free(tiledb_array_schema_t** array_schema) {
  if (array_schema != nullptr && *array_schema != nullptr) {
    delete (*array_schema)->array_schema_;
    delete *array_schema;
    *array_schema = nullptr;
  }
}

int32_t tiledb_array_schema_add_attribute(
    tiledb_ctx_t* ctx,
    tiledb_array_schema_t* array_schema,
    tiledb_attribute_t* attr) {
  if (sanity_check(ctx) == TILEDB_ERR ||
      sanity_check(ctx, array_schema) == TILEDB_ERR ||
      sanity_check(ctx, attr) == TILEDB_ERR)
    return TILEDB_ERR;
  if (SAVE_ERROR_CATCH(
          ctx, array_schema->array_schema_->add_attribute(attr->attr_)))
    return TILEDB_ERR;
  return TILEDB_OK;
}

int32_t tiledb_array_schema_set_allows_dups(
    tiledb_ctx_t* ctx, tiledb_array_schema_t* array_schema, int allows_dups) {
  if (sanity_check(ctx) == TILEDB_ERR ||
      sanity_check(ctx, array_schema) == TILEDB_ERR)
    return TILEDB_ERR;
  if (SAVE_ERROR_CATCH(
          ctx, array_schema->array_schema_->set_allows_dups(allows_dups)))
    return TILEDB_ERR;
  return TILEDB_OK;
}

int32_t tiledb_array_schema_get_allows_dups(
    tiledb_ctx_t* ctx, tiledb_array_schema_t* array_schema, int* allows_dups) {
  if (sanity_check(ctx) == TILEDB_ERR ||
      sanity_check(ctx, array_schema) == TILEDB_ERR)
    return TILEDB_ERR;
  *allows_dups = (int)array_schema->array_schema_->allows_dups();
  return TILEDB_OK;
}

int32_t tiledb_array_schema_set_domain(
    tiledb_ctx_t* ctx,
    tiledb_array_schema_t* array_schema,
    tiledb_domain_t* domain) {
  if (sanity_check(ctx) == TILEDB_ERR ||
      sanity_check(ctx, array_schema) == TILEDB_ERR)
    return TILEDB_ERR;
  if (SAVE_ERROR_CATCH(
          ctx, array_schema->array_schema_->set_domain(domain->domain_)))
    return TILEDB_ERR;
  return TILEDB_OK;
}

int32_t tiledb_array_schema_set_capacity(
    tiledb_ctx_t* ctx, tiledb_array_schema_t* array_schema, uint64_t capacity) {
  if (sanity_check(ctx) == TILEDB_ERR ||
      sanity_check(ctx, array_schema) == TILEDB_ERR)
    return TILEDB_ERR;
  array_schema->array_schema_->set_capacity(capacity);
  return TILEDB_OK;
}

int32_t tiledb_array_schema_set_cell_order(
    tiledb_ctx_t* ctx,
    tiledb_array_schema_t* array_schema,
    tiledb_layout_t cell_order) {
  if (sanity_check(ctx) == TILEDB_ERR ||
      sanity_check(ctx, array_schema) == TILEDB_ERR)
    return TILEDB_ERR;
  if (SAVE_ERROR_CATCH(
          ctx,
          array_schema->array_schema_->set_cell_order(
              static_cast<tiledb::sm::Layout>(cell_order))))
    return TILEDB_ERR;
  return TILEDB_OK;
}

int32_t tiledb_array_schema_set_tile_order(
    tiledb_ctx_t* ctx,
    tiledb_array_schema_t* array_schema,
    tiledb_layout_t tile_order) {
  if (sanity_check(ctx) == TILEDB_ERR ||
      sanity_check(ctx, array_schema) == TILEDB_ERR)
    return TILEDB_ERR;
  if (SAVE_ERROR_CATCH(
          ctx,
          array_schema->array_schema_->set_tile_order(
              static_cast<tiledb::sm::Layout>(tile_order))))
    return TILEDB_ERR;
  return TILEDB_OK;
}

int32_t tiledb_array_schema_set_coords_filter_list(
    tiledb_ctx_t* ctx,
    tiledb_array_schema_t* array_schema,
    tiledb_filter_list_t* filter_list) {
  if (sanity_check(ctx) == TILEDB_ERR ||
      sanity_check(ctx, array_schema) == TILEDB_ERR ||
      sanity_check(ctx, filter_list) == TILEDB_ERR)
    return TILEDB_ERR;

  if (SAVE_ERROR_CATCH(
          ctx,
          array_schema->array_schema_->set_coords_filter_pipeline(
              filter_list->pipeline_)))
    return TILEDB_ERR;

  return TILEDB_OK;
}

int32_t tiledb_array_schema_set_offsets_filter_list(
    tiledb_ctx_t* ctx,
    tiledb_array_schema_t* array_schema,
    tiledb_filter_list_t* filter_list) {
  if (sanity_check(ctx) == TILEDB_ERR ||
      sanity_check(ctx, array_schema) == TILEDB_ERR ||
      sanity_check(ctx, filter_list) == TILEDB_ERR)
    return TILEDB_ERR;

  if (SAVE_ERROR_CATCH(
          ctx,
          array_schema->array_schema_->set_cell_var_offsets_filter_pipeline(
              filter_list->pipeline_)))
    return TILEDB_ERR;

  return TILEDB_OK;
}

int32_t tiledb_array_schema_check(
    tiledb_ctx_t* ctx, tiledb_array_schema_t* array_schema) {
  if (sanity_check(ctx) == TILEDB_ERR ||
      sanity_check(ctx, array_schema) == TILEDB_ERR)
    return TILEDB_ERR;

  if (SAVE_ERROR_CATCH(ctx, array_schema->array_schema_->check()))
    return TILEDB_ERR;

  return TILEDB_OK;
}

int32_t tiledb_array_schema_load(
    tiledb_ctx_t* ctx,
    const char* array_uri,
    tiledb_array_schema_t** array_schema) {
  return tiledb_array_schema_load_with_key(
      ctx, array_uri, TILEDB_NO_ENCRYPTION, nullptr, 0, array_schema);
}

int32_t tiledb_array_schema_load_with_key(
    tiledb_ctx_t* ctx,
    const char* array_uri,
    tiledb_encryption_type_t encryption_type,
    const void* encryption_key,
    uint32_t key_length,
    tiledb_array_schema_t** array_schema) {
  if (sanity_check(ctx) == TILEDB_ERR)
    return TILEDB_ERR;
  // Create array schema
  *array_schema = new (std::nothrow) tiledb_array_schema_t;
  if (*array_schema == nullptr) {
    auto st = Status::Error("Failed to allocate TileDB array schema object");
    LOG_STATUS(st);
    save_error(ctx, st);
    return TILEDB_OOM;
  }

  // Check array name
  tiledb::sm::URI uri(array_uri);
  if (uri.is_invalid()) {
    auto st = Status::Error("Failed to load array schema; Invalid array URI");
    LOG_STATUS(st);
    save_error(ctx, st);
    return TILEDB_ERR;
  }

  if (uri.is_tiledb()) {
    // Check REST client
    auto rest_client = ctx->ctx_->storage_manager()->rest_client();
    if (rest_client == nullptr) {
      auto st = Status::Error(
          "Failed to load array schema; remote array with no REST client.");
      LOG_STATUS(st);
      save_error(ctx, st);
      return TILEDB_ERR;
    }

    if (SAVE_ERROR_CATCH(
            ctx,
            rest_client->get_array_schema_from_rest(
                uri, &(*array_schema)->array_schema_))) {
      delete *array_schema;
      return TILEDB_ERR;
    }
  } else {
    // Create key
    tiledb::sm::EncryptionKey key;
    if (SAVE_ERROR_CATCH(
            ctx,
            key.set_key(
                static_cast<tiledb::sm::EncryptionType>(encryption_type),
                encryption_key,
                key_length)))
      return TILEDB_ERR;

    // Load array schema
    auto storage_manager = ctx->ctx_->storage_manager();
    if (SAVE_ERROR_CATCH(
            ctx,
            storage_manager->load_array_schema(
                uri, key, &((*array_schema)->array_schema_)))) {
      delete *array_schema;
      return TILEDB_ERR;
    }
  }
  return TILEDB_OK;
}

int32_t tiledb_array_schema_get_array_type(
    tiledb_ctx_t* ctx,
    const tiledb_array_schema_t* array_schema,
    tiledb_array_type_t* array_type) {
  if (sanity_check(ctx) == TILEDB_ERR ||
      sanity_check(ctx, array_schema) == TILEDB_ERR)
    return TILEDB_ERR;
  *array_type = static_cast<tiledb_array_type_t>(
      array_schema->array_schema_->array_type());
  return TILEDB_OK;
}

int32_t tiledb_array_schema_get_capacity(
    tiledb_ctx_t* ctx,
    const tiledb_array_schema_t* array_schema,
    uint64_t* capacity) {
  if (sanity_check(ctx) == TILEDB_ERR ||
      sanity_check(ctx, array_schema) == TILEDB_ERR)
    return TILEDB_ERR;
  *capacity = array_schema->array_schema_->capacity();
  return TILEDB_OK;
}

int32_t tiledb_array_schema_get_cell_order(
    tiledb_ctx_t* ctx,
    const tiledb_array_schema_t* array_schema,
    tiledb_layout_t* cell_order) {
  if (sanity_check(ctx) == TILEDB_ERR ||
      sanity_check(ctx, array_schema) == TILEDB_ERR)
    return TILEDB_ERR;
  *cell_order =
      static_cast<tiledb_layout_t>(array_schema->array_schema_->cell_order());
  return TILEDB_OK;
}

int32_t tiledb_array_schema_get_coords_filter_list(
    tiledb_ctx_t* ctx,
    tiledb_array_schema_t* array_schema,
    tiledb_filter_list_t** filter_list) {
  if (sanity_check(ctx) == TILEDB_ERR ||
      sanity_check(ctx, array_schema) == TILEDB_ERR)
    return TILEDB_ERR;

  // Create a filter list struct
  *filter_list = new (std::nothrow) tiledb_filter_list_t;
  if (*filter_list == nullptr) {
    auto st = Status::Error("Failed to allocate TileDB filter list object");
    LOG_STATUS(st);
    save_error(ctx, st);
    return TILEDB_OOM;
  }

  // Create a new FilterPipeline object
  (*filter_list)->pipeline_ = new (std::nothrow)
      tiledb::sm::FilterPipeline(array_schema->array_schema_->coords_filters());
  if ((*filter_list)->pipeline_ == nullptr) {
    delete *filter_list;
    auto st = Status::Error("Failed to allocate TileDB filter list object");
    LOG_STATUS(st);
    save_error(ctx, st);
    return TILEDB_OOM;
  }

  return TILEDB_OK;
}

int32_t tiledb_array_schema_get_offsets_filter_list(
    tiledb_ctx_t* ctx,
    tiledb_array_schema_t* array_schema,
    tiledb_filter_list_t** filter_list) {
  if (sanity_check(ctx) == TILEDB_ERR ||
      sanity_check(ctx, array_schema) == TILEDB_ERR)
    return TILEDB_ERR;

  // Create a filter list struct
  *filter_list = new (std::nothrow) tiledb_filter_list_t;
  if (*filter_list == nullptr) {
    auto st = Status::Error("Failed to allocate TileDB filter list object");
    LOG_STATUS(st);
    save_error(ctx, st);
    return TILEDB_OOM;
  }

  // Create a new FilterPipeline object
  (*filter_list)->pipeline_ = new (std::nothrow) tiledb::sm::FilterPipeline(
      array_schema->array_schema_->cell_var_offsets_filters());
  if ((*filter_list)->pipeline_ == nullptr) {
    delete *filter_list;
    auto st = Status::Error("Failed to allocate TileDB filter list object");
    LOG_STATUS(st);
    save_error(ctx, st);
    return TILEDB_OOM;
  }

  return TILEDB_OK;
}

int32_t tiledb_array_schema_get_domain(
    tiledb_ctx_t* ctx,
    const tiledb_array_schema_t* array_schema,
    tiledb_domain_t** domain) {
  if (sanity_check(ctx) == TILEDB_ERR ||
      sanity_check(ctx, array_schema) == TILEDB_ERR)
    return TILEDB_ERR;

  // Create a domain struct
  *domain = new (std::nothrow) tiledb_domain_t;
  if (*domain == nullptr) {
    auto st = Status::Error("Failed to allocate TileDB domain object");
    LOG_STATUS(st);
    save_error(ctx, st);
    return TILEDB_OOM;
  }

  // Create a new Domain object
  (*domain)->domain_ = new (std::nothrow)
      tiledb::sm::Domain(array_schema->array_schema_->domain());
  if ((*domain)->domain_ == nullptr) {
    delete *domain;
    auto st =
        Status::Error("Failed to allocate TileDB domain object in object");
    LOG_STATUS(st);
    save_error(ctx, st);
    return TILEDB_OOM;
  }
  return TILEDB_OK;
}

int32_t tiledb_array_schema_get_tile_order(
    tiledb_ctx_t* ctx,
    const tiledb_array_schema_t* array_schema,
    tiledb_layout_t* tile_order) {
  if (sanity_check(ctx) == TILEDB_ERR ||
      sanity_check(ctx, array_schema) == TILEDB_ERR)
    return TILEDB_ERR;
  *tile_order =
      static_cast<tiledb_layout_t>(array_schema->array_schema_->tile_order());
  return TILEDB_OK;
}

int32_t tiledb_array_schema_get_attribute_num(
    tiledb_ctx_t* ctx,
    const tiledb_array_schema_t* array_schema,
    uint32_t* attribute_num) {
  if (sanity_check(ctx) == TILEDB_ERR ||
      sanity_check(ctx, array_schema) == TILEDB_ERR)
    return TILEDB_ERR;
  *attribute_num = array_schema->array_schema_->attribute_num();
  return TILEDB_OK;
}

int32_t tiledb_array_schema_dump(
    tiledb_ctx_t* ctx, const tiledb_array_schema_t* array_schema, FILE* out) {
  if (sanity_check(ctx) == TILEDB_ERR ||
      sanity_check(ctx, array_schema) == TILEDB_ERR)
    return TILEDB_ERR;
  array_schema->array_schema_->dump(out);
  return TILEDB_OK;
}

int32_t tiledb_array_schema_get_attribute_from_index(
    tiledb_ctx_t* ctx,
    const tiledb_array_schema_t* array_schema,
    uint32_t index,
    tiledb_attribute_t** attr) {
  if (sanity_check(ctx) == TILEDB_ERR ||
      sanity_check(ctx, array_schema) == TILEDB_ERR) {
    return TILEDB_ERR;
  }
  uint32_t attribute_num = array_schema->array_schema_->attribute_num();
  if (attribute_num == 0) {
    *attr = nullptr;
    return TILEDB_OK;
  }
  if (index >= attribute_num) {
    std::ostringstream errmsg;
    errmsg << "Attribute index: " << index << " out of bounds given "
           << attribute_num << " attributes in array "
           << array_schema->array_schema_->array_uri().to_string();
    auto st = Status::ArraySchemaError(errmsg.str());
    LOG_STATUS(st);
    save_error(ctx, st);
    return TILEDB_ERR;
  }

  auto found_attr = array_schema->array_schema_->attribute(index);
  assert(found_attr != nullptr);

  *attr = new (std::nothrow) tiledb_attribute_t;
  if (*attr == nullptr) {
    auto st = Status::Error("Failed to allocate TileDB attribute");
    LOG_STATUS(st);
    save_error(ctx, st);
    return TILEDB_OOM;
  }

  // Create an attribute object
  (*attr)->attr_ = new (std::nothrow) tiledb::sm::Attribute(found_attr);

  // Check for allocation error
  if ((*attr)->attr_ == nullptr) {
    delete *attr;
    auto st = Status::Error("Failed to allocate TileDB attribute");
    LOG_STATUS(st);
    save_error(ctx, st);
    return TILEDB_OOM;
  }
  return TILEDB_OK;
}

int32_t tiledb_array_schema_get_attribute_from_name(
    tiledb_ctx_t* ctx,
    const tiledb_array_schema_t* array_schema,
    const char* name,
    tiledb_attribute_t** attr) {
  if (sanity_check(ctx) == TILEDB_ERR ||
      sanity_check(ctx, array_schema) == TILEDB_ERR) {
    return TILEDB_ERR;
  }
  uint32_t attribute_num = array_schema->array_schema_->attribute_num();
  if (attribute_num == 0) {
    *attr = nullptr;
    return TILEDB_OK;
  }
  std::string name_string(name);
  auto found_attr = array_schema->array_schema_->attribute(name_string);
  if (found_attr == nullptr) {
    auto st = Status::ArraySchemaError(
        std::string("Attribute name: ") +
        (name_string.empty() ? "<anonymous>" : name) +
        " does not exist for array " +
        array_schema->array_schema_->array_uri().to_string());
    LOG_STATUS(st);
    save_error(ctx, st);
    return TILEDB_ERR;
  }
  *attr = new (std::nothrow) tiledb_attribute_t;
  if (*attr == nullptr) {
    auto st = Status::Error("Failed to allocate TileDB attribute");
    LOG_STATUS(st);
    save_error(ctx, st);
    return TILEDB_OOM;
  }
  // Create an attribute object
  (*attr)->attr_ = new (std::nothrow) tiledb::sm::Attribute(found_attr);
  // Check for allocation error
  if ((*attr)->attr_ == nullptr) {
    delete *attr;
    auto st = Status::Error("Failed to allocate TileDB attribute");
    LOG_STATUS(st);
    save_error(ctx, st);
    return TILEDB_OOM;
  }
  return TILEDB_OK;
}

int32_t tiledb_array_schema_has_attribute(
    tiledb_ctx_t* ctx,
    const tiledb_array_schema_t* array_schema,
    const char* name,
    int32_t* has_attr) {
  if (sanity_check(ctx) == TILEDB_ERR ||
      sanity_check(ctx, array_schema) == TILEDB_ERR) {
    return TILEDB_ERR;
  }

  bool b;
  if (SAVE_ERROR_CATCH(
          ctx, array_schema->array_schema_->has_attribute(name, &b)))
    return TILEDB_ERR;

  *has_attr = b ? 1 : 0;

  return TILEDB_OK;
}

/* ****************************** */
/*              QUERY             */
/* ****************************** */

int32_t tiledb_query_alloc(
    tiledb_ctx_t* ctx,
    tiledb_array_t* array,
    //note - 'query_type' parameter is *only* used to audit and fail
    //call to this routine if it does not match query type of the array
    //parameter above, it will not result in an allocated query with a type
    //different from that of the array nor changing that of the array.
    tiledb_query_type_t query_type,
    tiledb_query_t** query) {
  // Sanity check
  if (sanity_check(ctx) == TILEDB_ERR || sanity_check(ctx, array) == TILEDB_ERR)
    return TILEDB_ERR;

  // Error if array is not open
  if (!array->array_->is_open()) {
    auto st = Status::Error("Cannot create query; Input array is not open");
    *query = nullptr;
    LOG_STATUS(st);
    save_error(ctx, st);
    return TILEDB_ERR;
  }

  // Error if the query type and array query type do not match
  tiledb::sm::QueryType array_query_type;
  if (SAVE_ERROR_CATCH(ctx, array->array_->get_query_type(&array_query_type)))
    return TILEDB_ERR;
  if (query_type != static_cast<tiledb_query_type_t>(array_query_type)) {
    std::stringstream errmsg;
    errmsg << "Cannot create query; "
           << "Array query type does not match declared query type: "
           << "(" << query_type_str(array_query_type) << " != "
           << tiledb::sm::query_type_str(
                  static_cast<tiledb::sm::QueryType>(query_type))
           << ")";
    *query = nullptr;
    auto st = Status::Error(errmsg.str());
    LOG_STATUS(st);
    save_error(ctx, st);
    return TILEDB_ERR;
  }

  // Create query struct
  *query = new (std::nothrow) tiledb_query_t;
  if (*query == nullptr) {
    auto st = Status::Error(
        "Failed to allocate TileDB query object; Memory allocation failed");
    LOG_STATUS(st);
    save_error(ctx, st);
    return TILEDB_OOM;
  }

  // Create query
  (*query)->query_ = new (std::nothrow)
      tiledb::sm::Query(ctx->ctx_->storage_manager(), array->array_);
  if ((*query)->query_ == nullptr) {
    auto st = Status::Error(
        "Failed to allocate TileDB query object; Memory allocation failed");
    delete *query;
    *query = nullptr;
    LOG_STATUS(st);
    save_error(ctx, st);
    return TILEDB_OOM;
  }

  // Success
  return TILEDB_OK;
}

int32_t tiledb_query_set_config(
    tiledb_ctx_t* ctx, tiledb_query_t* query, tiledb_config_t* config) {
  // Sanity check
  if (sanity_check(ctx) == TILEDB_ERR ||
      sanity_check(ctx, query) == TILEDB_ERR ||
      sanity_check(ctx, config) == TILEDB_ERR)
    return TILEDB_ERR;

  if (SAVE_ERROR_CATCH(ctx, query->query_->set_config(*(config->config_))))
    return TILEDB_ERR;

  return TILEDB_OK;
}

int32_t tiledb_query_set_subarray(
    tiledb_ctx_t* ctx, tiledb_query_t* query, const void* subarray_vals) {
  // Sanity check
  if (sanity_check(ctx) == TILEDB_ERR || sanity_check(ctx, query) == TILEDB_ERR)
    return TILEDB_ERR;

  // Set subarray
  if (SAVE_ERROR_CATCH(ctx, query->query_->set_subarray(subarray_vals)))
    return TILEDB_ERR;

  return TILEDB_OK;
}

int32_t tiledb_query_set_subarray_t(
    tiledb_ctx_t* ctx,
    tiledb_query_t* query,
    const tiledb_subarray_t* subarray) {
#if 01
#if defined(_WIN32)
  if (subarray == nullptr)
    __debugbreak();
#endif
#endif
  // Sanity check
  if (sanity_check(ctx) == TILEDB_ERR ||
      sanity_check(ctx, query) == TILEDB_ERR ||
      sanity_check(ctx, subarray) == TILEDB_ERR)
    return TILEDB_ERR;

  // TBD:
  // a (-useful-) Subarray was init'd with an Array;
  // a (-useful-) Query was init'd with an Array;
  // Should the Query.array() and Subarray.array() be validated for
  // equivalence and this request rejected if not equivalent?

  //Changing this area?  
  //Be careful that the correct ->set_subarray() is called, it's
  //easy to incorrectly call the one accepting a 'void *' parameter.
  if (SAVE_ERROR_CATCH(ctx, query->query_->set_subarray(subarray->subarray_)))
    return TILEDB_ERR;

  return TILEDB_OK;
}

int32_t tiledb_query_set_buffer(
    tiledb_ctx_t* ctx,
    tiledb_query_t* query,
    const char* name,
    void* buffer,
    uint64_t* buffer_size) {
  // Sanity check
  if (sanity_check(ctx) == TILEDB_ERR || sanity_check(ctx, query) == TILEDB_ERR)
    return TILEDB_ERR;

  // Set attribute buffer
  if (SAVE_ERROR_CATCH(
          ctx, query->query_->set_buffer(name, buffer, buffer_size)))
    return TILEDB_ERR;

  return TILEDB_OK;
}

int32_t tiledb_query_set_buffer_var(
    tiledb_ctx_t* ctx,
    tiledb_query_t* query,
    const char* name,
    uint64_t* buffer_off,
    uint64_t* buffer_off_size,
    void* buffer_val,
    uint64_t* buffer_val_size) {
  // Sanity check
  if (sanity_check(ctx) == TILEDB_ERR || sanity_check(ctx, query) == TILEDB_ERR)
    return TILEDB_ERR;

  // Set attribute buffers
  if (SAVE_ERROR_CATCH(
          ctx,
          query->query_->set_buffer(
              name, buffer_off, buffer_off_size, buffer_val, buffer_val_size)))
    return TILEDB_ERR;

  return TILEDB_OK;
}

int32_t tiledb_query_set_buffer_nullable(
    tiledb_ctx_t* ctx,
    tiledb_query_t* query,
    const char* name,
    void* buffer,
    uint64_t* buffer_size,
    uint8_t* buffer_validity_bytemap,
    uint64_t* buffer_validity_bytemap_size) {
  // Sanity check
  if (sanity_check(ctx) == TILEDB_ERR || sanity_check(ctx, query) == TILEDB_ERR)
    return TILEDB_ERR;

  // Set attribute buffer
  if (SAVE_ERROR_CATCH(
          ctx,
          query->query_->set_buffer_vbytemap(
              name,
              buffer,
              buffer_size,
              buffer_validity_bytemap,
              buffer_validity_bytemap_size)))
    return TILEDB_ERR;

  return TILEDB_OK;
}

int32_t tiledb_query_set_buffer_var_nullable(
    tiledb_ctx_t* ctx,
    tiledb_query_t* query,
    const char* name,
    uint64_t* buffer_off,
    uint64_t* buffer_off_size,
    void* buffer_val,
    uint64_t* buffer_val_size,
    uint8_t* buffer_validity_bytemap,
    uint64_t* buffer_validity_bytemap_size) {
  // Sanity check
  if (sanity_check(ctx) == TILEDB_ERR || sanity_check(ctx, query) == TILEDB_ERR)
    return TILEDB_ERR;

  // Set attribute buffers
  if (SAVE_ERROR_CATCH(
          ctx,
          query->query_->set_buffer_vbytemap(
              name,
              buffer_off,
              buffer_off_size,
              buffer_val,
              buffer_val_size,
              buffer_validity_bytemap,
              buffer_validity_bytemap_size)))
    return TILEDB_ERR;

  return TILEDB_OK;
}

int32_t tiledb_query_get_buffer(
    tiledb_ctx_t* ctx,
    tiledb_query_t* query,
    const char* name,
    void** buffer,
    uint64_t** buffer_size) {
  // Sanity check
  if (sanity_check(ctx) == TILEDB_ERR || sanity_check(ctx, query) == TILEDB_ERR)
    return TILEDB_ERR;

  // Set attribute buffer
  if (SAVE_ERROR_CATCH(
          ctx, query->query_->get_buffer(name, buffer, buffer_size)))
    return TILEDB_ERR;

  return TILEDB_OK;
}

int32_t tiledb_query_get_buffer_var(
    tiledb_ctx_t* ctx,
    tiledb_query_t* query,
    const char* name,
    uint64_t** buffer_off,
    uint64_t** buffer_off_size,
    void** buffer_val,
    uint64_t** buffer_val_size) {
  // Sanity check
  if (sanity_check(ctx) == TILEDB_ERR || sanity_check(ctx, query) == TILEDB_ERR)
    return TILEDB_ERR;

  // Get attribute buffers
  if (SAVE_ERROR_CATCH(
          ctx,
          query->query_->get_buffer(
              name, buffer_off, buffer_off_size, buffer_val, buffer_val_size)))
    return TILEDB_ERR;

  return TILEDB_OK;
}

int32_t tiledb_query_get_buffer_nullable(
    tiledb_ctx_t* ctx,
    tiledb_query_t* query,
    const char* name,
    void** buffer,
    uint64_t** buffer_size,
    uint8_t** buffer_validity_bytemap,
    uint64_t** buffer_validity_bytemap_size) {
  // Sanity check
  if (sanity_check(ctx) == TILEDB_ERR || sanity_check(ctx, query) == TILEDB_ERR)
    return TILEDB_ERR;

  // Set attribute buffer
  if (SAVE_ERROR_CATCH(
          ctx,
          query->query_->get_buffer_vbytemap(
              name,
              buffer,
              buffer_size,
              buffer_validity_bytemap,
              buffer_validity_bytemap_size)))
    return TILEDB_ERR;

  return TILEDB_OK;
}

int32_t tiledb_query_get_buffer_var_nullable(
    tiledb_ctx_t* ctx,
    tiledb_query_t* query,
    const char* name,
    uint64_t** buffer_off,
    uint64_t** buffer_off_size,
    void** buffer_val,
    uint64_t** buffer_val_size,
    uint8_t** buffer_validity_bytemap,
    uint64_t** buffer_validity_bytemap_size) {
  // Sanity check
  if (sanity_check(ctx) == TILEDB_ERR || sanity_check(ctx, query) == TILEDB_ERR)
    return TILEDB_ERR;

  // Get attribute buffers
  if (SAVE_ERROR_CATCH(
          ctx,
          query->query_->get_buffer_vbytemap(
              name,
              buffer_off,
              buffer_off_size,
              buffer_val,
              buffer_val_size,
              buffer_validity_bytemap,
              buffer_validity_bytemap_size)))
    return TILEDB_ERR;

  return TILEDB_OK;
}

int32_t tiledb_query_set_layout(
    tiledb_ctx_t* ctx, tiledb_query_t* query, tiledb_layout_t layout) {
  // Sanity check
  if (sanity_check(ctx) == TILEDB_ERR || sanity_check(ctx, query) == TILEDB_ERR)
    return TILEDB_ERR;

  // Set layout
  if (SAVE_ERROR_CATCH(
          ctx,
          query->query_->set_layout(static_cast<tiledb::sm::Layout>(layout))))
    return TILEDB_ERR;

  return TILEDB_OK;
}

int32_t tiledb_query_finalize(tiledb_ctx_t* ctx, tiledb_query_t* query) {
  // Trivial case
  if (query == nullptr)
    return TILEDB_OK;

  // Sanity check
  if (sanity_check(ctx) == TILEDB_ERR || sanity_check(ctx, query) == TILEDB_ERR)
    return TILEDB_ERR;

  // Flush query
  if (SAVE_ERROR_CATCH(ctx, query->query_->finalize()))
    return TILEDB_ERR;

  return TILEDB_OK;
}

void tiledb_query_free(tiledb_query_t** query) {
  if (query != nullptr && *query != nullptr) {
    delete (*query)->query_;
    delete *query;
    *query = nullptr;
  }
}

int32_t tiledb_query_submit(tiledb_ctx_t* ctx, tiledb_query_t* query) {
  // Sanity checks
  if (sanity_check(ctx) == TILEDB_ERR || sanity_check(ctx, query) == TILEDB_ERR)
    return TILEDB_ERR;

  if (SAVE_ERROR_CATCH(ctx, query->query_->submit()))
    return TILEDB_ERR;

  return TILEDB_OK;
}

int32_t tiledb_query_submit_with_subarray(
    tiledb_ctx_t* ctx,
    tiledb_query_t* query,
    const tiledb_subarray_t* subarray) {
  // Sanity checks
  if (sanity_check(ctx) == TILEDB_ERR || sanity_check(ctx, query) == TILEDB_ERR)
    return TILEDB_ERR;

  if (sanity_check(ctx, subarray) == TILEDB_ERR)
    return TILEDB_ERR;

#if 01
  if (SAVE_ERROR_CATCH(ctx, query->query_->submit_with_subarray(subarray->subarray_)))
    return TILEDB_ERR;
#else
  auto query_status = query->query_->status();
  if (query_status == tiledb::sm::QueryStatus::UNINITIALIZED ||
      query_status == tiledb::sm::QueryStatus::COMPLETED) {
    if (TILEDB_OK != tiledb_query_set_subarray_t(ctx, query, subarray))
      return TILEDB_ERR;
  }

  if (SAVE_ERROR_CATCH(ctx, query->query_->submit()))
    return TILEDB_ERR;
#endif

  return TILEDB_OK;
}

int32_t tiledb_query_submit_async(
    tiledb_ctx_t* ctx,
    tiledb_query_t* query,
    void (*callback)(void*),
    void* callback_data) {
  // Sanity checks
  if (sanity_check(ctx) == TILEDB_ERR || sanity_check(ctx, query) == TILEDB_ERR)
    return TILEDB_ERR;
<<<<<<< HEAD
    // TBD: Should this be enabled now?
#if 0 && cppTILEDB_COND_SUB_SUBARRAY_FOR_QUERY
  auto& which_subarray =
      (query->query_->type() == tiledb::sm::QueryType::WRITE) ?
          query->wsubarray_ :
          query->rsubarray_;
  if (sanity_check(ctx, which_subarray) == TILEDB_ERR)
    return TILEDB_ERR;
  if (TILEDB_OK != tiledb_query_set_subarray_t(ctx, query, which_subarray))
    return TILEDB_ERR;
#endif
=======
>>>>>>> f995e684
  if (SAVE_ERROR_CATCH(
          ctx, query->query_->submit_async(callback, callback_data)))
    return TILEDB_ERR;

  return TILEDB_OK;
}

int32_t tiledb_query_submit_async_with_subarray(
    tiledb_ctx_t* ctx,
    tiledb_query_t* query,
    void (*callback)(void*),
    void* callback_data,
    tiledb_subarray_t* subarray) {
  // Sanity checks
  if (sanity_check(ctx) == TILEDB_ERR || sanity_check(ctx, query) == TILEDB_ERR)
    return TILEDB_ERR;
#if 01  // && cppTILEDB_COND_SUB_SUBARRAY_FOR_QUERY
  if (sanity_check(ctx, subarray) == TILEDB_ERR)
    return TILEDB_ERR;
  if (TILEDB_OK != tiledb_query_set_subarray_t(ctx, query, subarray))
    return TILEDB_ERR;
#endif
  if (SAVE_ERROR_CATCH(
          ctx, query->query_->submit_async(callback, callback_data)))
    return TILEDB_ERR;

  return TILEDB_OK;
}

int32_t tiledb_query_has_results(
    tiledb_ctx_t* ctx, tiledb_query_t* query, int32_t* has_results) {
  // Sanity check
  if (sanity_check(ctx) == TILEDB_ERR || sanity_check(ctx, query) == TILEDB_ERR)
    return TILEDB_ERR;

  *has_results = query->query_->has_results();

  return TILEDB_OK;
}

int32_t tiledb_query_get_status(
    tiledb_ctx_t* ctx, tiledb_query_t* query, tiledb_query_status_t* status) {
  // Sanity check
  if (sanity_check(ctx) == TILEDB_ERR || sanity_check(ctx, query) == TILEDB_ERR)
    return TILEDB_ERR;

  *status = (tiledb_query_status_t)query->query_->status();

  return TILEDB_OK;
}

int32_t tiledb_query_get_type(
    tiledb_ctx_t* ctx, tiledb_query_t* query, tiledb_query_type_t* query_type) {
  // Sanity check
  if (sanity_check(ctx) == TILEDB_ERR || sanity_check(ctx, query) == TILEDB_ERR)
    return TILEDB_ERR;

  *query_type = static_cast<tiledb_query_type_t>(query->query_->type());

  return TILEDB_OK;
}

int32_t tiledb_query_get_layout(
    tiledb_ctx_t* ctx, tiledb_query_t* query, tiledb_layout_t* query_layout) {
  // Sanity check
  if (sanity_check(ctx) == TILEDB_ERR || sanity_check(ctx, query) == TILEDB_ERR)
    return TILEDB_ERR;

  *query_layout = static_cast<tiledb_layout_t>(query->query_->layout());

  return TILEDB_OK;
}

int32_t tiledb_query_get_array(
    tiledb_ctx_t* ctx, tiledb_query_t* query, tiledb_array_t** array) {
  // Sanity check
  if (sanity_check(ctx) == TILEDB_ERR || sanity_check(ctx, query) == TILEDB_ERR)
    return TILEDB_ERR;

  // Create array datatype
  *array = new (std::nothrow) tiledb_array_t;

  // Get array
  (*array)->array_ = query->query_->array();

  return TILEDB_OK;
}

int32_t tiledb_query_add_range(
    tiledb_ctx_t* ctx,
    tiledb_query_t* query,
    uint32_t dim_idx,
    const void* start,
    const void* end,
    const void* stride) {
  if (sanity_check(ctx) == TILEDB_ERR || sanity_check(ctx, query) == TILEDB_ERR)
    return TILEDB_ERR;

#if 01  // && cppTILEDB_COND_SUB_SUBARRAY_FOR_QUERY
  tiledb_subarray_transient_local_t query_subarray(query);
  if (query->query_->type() == tiledb::sm::QueryType::WRITE) {
    if (!query->query_->array_schema()->dense()) {
      LOG_STATUS(
          Status::WriterError("Adding a subarray range to a write query is not "
                              "supported in sparse arrays"));
      return TILEDB_ERR;
    }

    if (query_subarray.subarray_->is_set(dim_idx)) {
      LOG_STATUS(
          Status::WriterError("Cannot add range; Multi-range dense writes "
                              "are not supported"));
      return TILEDB_ERR;
    }
  }
  return tiledb_subarray_add_range(
      ctx, &query_subarray, dim_idx, start, end, stride);
#endif
  if (SAVE_ERROR_CATCH(
          ctx, query->query_->add_range(dim_idx, start, end, stride)))
    return TILEDB_ERR;

  return TILEDB_OK;
}

int32_t tiledb_query_add_range_by_name(
    tiledb_ctx_t* ctx,
    tiledb_query_t* query,
    const char* dim_name,
    const void* start,
    const void* end,
    const void* stride) {
  if (sanity_check(ctx) == TILEDB_ERR || sanity_check(ctx, query) == TILEDB_ERR)
    return TILEDB_ERR;

#if 01  // && cppTILEDB_COND_SUB_SUBARRAY_FOR_QUERY
  tiledb_subarray_transient_local_t query_subarray(query);
  return tiledb_subarray_add_range_by_name(
      ctx, &query_subarray, dim_name, start, end, stride);
#endif
  if (SAVE_ERROR_CATCH(
          ctx, query->query_->add_range_by_name(dim_name, start, end, stride)))
    return TILEDB_ERR;

  return TILEDB_OK;
}

int32_t tiledb_query_add_range_var(
    tiledb_ctx_t* ctx,
    tiledb_query_t* query,
    uint32_t dim_idx,
    const void* start,
    uint64_t start_size,
    const void* end,
    uint64_t end_size) {
  if (sanity_check(ctx) == TILEDB_ERR || sanity_check(ctx, query) == TILEDB_ERR)
    return TILEDB_ERR;
#if 01  //&& cppTILEDB_COND_SUB_SUBARRAY_FOR_QUERY
  tiledb_subarray_transient_local_t query_subarray(query);
  return tiledb_subarray_add_range_var(
      ctx, &query_subarray, dim_idx, start, start_size, end, end_size);
#endif

  if (SAVE_ERROR_CATCH(
          ctx,
          query->query_->add_range_var(
              dim_idx, start, start_size, end, end_size)))
    return TILEDB_ERR;

  return TILEDB_OK;
}

int32_t tiledb_query_add_range_var_by_name(
    tiledb_ctx_t* ctx,
    tiledb_query_t* query,
    const char* dim_name,
    const void* start,
    uint64_t start_size,
    const void* end,
    uint64_t end_size) {
  if (sanity_check(ctx) == TILEDB_ERR || sanity_check(ctx, query) == TILEDB_ERR)
    return TILEDB_ERR;

#if 01  // && cppTILEDB_COND_SUB_SUBARRAY_FOR_QUERY
  //Tolerating core logic here (orig from Query::/Writer::/add_range()) since
  //this is just shimming code trying to mimic original semantics but passing
  //through new code path (which does not have/support same semantics, as the
  //subarray... 
  //TBD: hmm, am I back to the 'array' assoc'd with the 'subarray', and
  //is that where the query_type in a 'query' comes from anyway?
  //well yes/no, core 'Query' does retrieve from array, but a query_type is
  //also passed into tiledb_query_alloc in -addition- to an array... What's
  //that about?
#if 0
  if (query->query_->type() == tiledb::sm::QueryType::WRITE) {
    if (!query->query_->array_schema()->dense()) {
      LOG_STATUS(
          Status::WriterError("Adding a subarray range to a write query is not "
                              "supported in sparse arrays"));
      return TILEDB_ERR;
    }
    unsigned dim_idx;
    if (SAVE_ERROR_CATCH(
          ctx,array_->array_schema()->domain()->get_dimension_index(
        dim_name, &dim_idx)))
      return TILEDB_ERR;
    if (which_subarray->subarray_.is_set(dim_idx))
      return LOG_STATUS(
          Status::WriterError("Cannot add range; Multi-range dense writes "
                              "are not supported"));
  }
#endif
  tiledb_subarray_transient_local_t query_subarray(query);
  return tiledb_subarray_add_range_var_by_name(
      ctx, &query_subarray, dim_name, start, start_size, end, end_size);
#endif
  if (SAVE_ERROR_CATCH(
          ctx,
          query->query_->add_range_var_by_name(
              dim_name, start, start_size, end, end_size)))
    return TILEDB_ERR;

  return TILEDB_OK;
}

int32_t tiledb_query_get_range_num(
    tiledb_ctx_t* ctx,
    const tiledb_query_t* query,
    uint32_t dim_idx,
    uint64_t* range_num) {
  if (sanity_check(ctx) == TILEDB_ERR || sanity_check(ctx, query) == TILEDB_ERR)
    return TILEDB_ERR;

#if 01  // && cppTILEDB_COND_SUB_SUBARRAY_FOR_QUERY
#if 0
  if (query->query_->type() == tiledb::sm::QueryType::WRITE &&
      !query->query_->array_schema()->dense()) {
    LOG_STATUS(
        Status::WriterError("Getting the number of ranges from a write query "
                            "is not applicable to sparse arrays"));
    return TILEDB_ERR;
  }
#endif
  tiledb_subarray_transient_local_t query_subarray(query);

  return tiledb_subarray_get_range_num(
      ctx, &query_subarray, dim_idx, range_num);
#endif
  if (SAVE_ERROR_CATCH(ctx, query->query_->get_range_num(dim_idx, range_num)))
    return TILEDB_ERR;

  return TILEDB_OK;
}

int32_t tiledb_query_get_range_num_from_name(
    tiledb_ctx_t* ctx,
    const tiledb_query_t* query,
    const char* dim_name,
    uint64_t* range_num) {
  if (sanity_check(ctx) == TILEDB_ERR || sanity_check(ctx, query) == TILEDB_ERR)
    return TILEDB_ERR;

#if 01  // && cppTILEDB_COND_SUB_SUBARRAY_FOR_QUERY
  tiledb_subarray_transient_local_t query_subarray(query);
  return tiledb_subarray_get_range_num_from_name(
      ctx, &query_subarray, dim_name, range_num);
#endif

  if (SAVE_ERROR_CATCH(
          ctx, query->query_->get_range_num_from_name(dim_name, range_num)))
    return TILEDB_ERR;

  return TILEDB_OK;
}

int32_t tiledb_query_get_range(
    tiledb_ctx_t* ctx,
    const tiledb_query_t* query,
    uint32_t dim_idx,
    uint64_t range_idx,
    const void** start,
    const void** end,
    const void** stride) {
  if (sanity_check(ctx) == TILEDB_ERR || sanity_check(ctx, query) == TILEDB_ERR)
    return TILEDB_ERR;

#if 01  // && cppTILEDB_COND_SUB_SUBARRAY_FOR_QUERY
#if 0
  if (query->query_->type() == tiledb::sm::QueryType::WRITE &&
      !query->query_->array_schema()->dense()) {
    LOG_STATUS(
        Status::WriterError("Getting a range from a write query is not "
                            "applicable to sparse arrays"));
    return TILEDB_ERR;
  }
#endif
  tiledb_subarray_transient_local_t query_subarray(query);
  return tiledb_subarray_get_range(
      ctx, &query_subarray, dim_idx, range_idx, start, end, stride);
#endif
  if (SAVE_ERROR_CATCH(
          ctx,
          query->query_->get_range(dim_idx, range_idx, start, end, stride)))
    return TILEDB_ERR;

  return TILEDB_OK;
}

int32_t tiledb_query_get_range_from_name(
    tiledb_ctx_t* ctx,
    const tiledb_query_t* query,
    const char* dim_name,
    uint64_t range_idx,
    const void** start,
    const void** end,
    const void** stride) {
  if (sanity_check(ctx) == TILEDB_ERR || sanity_check(ctx, query) == TILEDB_ERR)
    return TILEDB_ERR;

#if 01  // && cppTILEDB_COND_SUB_SUBARRAY_FOR_QUERY
  tiledb_subarray_transient_local_t query_subarray(query);
  return tiledb_subarray_get_range_from_name(
      ctx, &query_subarray, dim_name, range_idx, start, end, stride);
#endif
  if (SAVE_ERROR_CATCH(
          ctx,
          query->query_->get_range_from_name(
              dim_name, range_idx, start, end, stride)))
    return TILEDB_ERR;

  return TILEDB_OK;
}

int32_t tiledb_query_get_range_var_size(
    tiledb_ctx_t* ctx,
    const tiledb_query_t* query,
    uint32_t dim_idx,
    uint64_t range_idx,
    uint64_t* start_size,
    uint64_t* end_size) {
  if (sanity_check(ctx) == TILEDB_ERR || sanity_check(ctx, query) == TILEDB_ERR)
    return TILEDB_ERR;

#if 01  // && cppTILEDB_COND_SUB_SUBARRAY_FOR_QUERY
  tiledb_subarray_transient_local_t which_subarray(query);
  return tiledb_subarray_get_range_var_size(
      ctx, &which_subarray, dim_idx, range_idx, start_size, end_size);
#endif
  if (SAVE_ERROR_CATCH(
          ctx,
          query->query_->get_range_var_size(
              dim_idx, range_idx, start_size, end_size)))
    return TILEDB_ERR;

  return TILEDB_OK;
}

int32_t tiledb_query_get_range_var_size_from_name(
    tiledb_ctx_t* ctx,
    const tiledb_query_t* query,
    const char* dim_name,
    uint64_t range_idx,
    uint64_t* start_size,
    uint64_t* end_size) {
  if (sanity_check(ctx) == TILEDB_ERR || sanity_check(ctx, query) == TILEDB_ERR)
    return TILEDB_ERR;

#if 01  // && cppTILEDB_COND_SUB_SUBARRAY_FOR_QUERY
  tiledb_subarray_transient_local_t query_subarray(query);
  return tiledb_subarray_get_range_var_size_from_name(
      ctx, &query_subarray, dim_name, range_idx, start_size, end_size);
#endif
  if (SAVE_ERROR_CATCH(
          ctx,
          query->query_->get_range_var_size_from_name(
              dim_name, range_idx, start_size, end_size)))
    return TILEDB_ERR;

  return TILEDB_OK;
}

int32_t tiledb_query_get_range_var(
    tiledb_ctx_t* ctx,
    const tiledb_query_t* query,
    uint32_t dim_idx,
    uint64_t range_idx,
    void* start,
    void* end) {
  if (sanity_check(ctx) == TILEDB_ERR || sanity_check(ctx, query) == TILEDB_ERR)
    return TILEDB_ERR;

#if 01  //&& cppTILEDB_COND_SUB_SUBARRAY_FOR_QUERY
  tiledb_subarray_transient_local_t query_subarray(query);
  return tiledb_subarray_get_range_var(
      ctx, &query_subarray, dim_idx, range_idx, start, end);
#endif
  if (SAVE_ERROR_CATCH(
          ctx, query->query_->get_range_var(dim_idx, range_idx, start, end)))
    return TILEDB_ERR;

  return TILEDB_OK;
}

int32_t tiledb_query_get_range_var_from_name(
    tiledb_ctx_t* ctx,
    const tiledb_query_t* query,
    const char* dim_name,
    uint64_t range_idx,
    void* start,
    void* end) {
  if (sanity_check(ctx) == TILEDB_ERR || sanity_check(ctx, query) == TILEDB_ERR)
    return TILEDB_ERR;

#if 01  // && cppTILEDB_COND_SUB_SUBARRAY_FOR_QUERY
  tiledb_subarray_transient_local_t query_subarray(query);
  return tiledb_subarray_get_range_var_from_name(
      ctx, &query_subarray, dim_name, range_idx, start, end);
#endif
  if (SAVE_ERROR_CATCH(
          ctx,
          query->query_->get_range_var_from_name(
              dim_name, range_idx, start, end)))
    return TILEDB_ERR;

  return TILEDB_OK;
}

int32_t tiledb_query_get_est_result_size(
    tiledb_ctx_t* ctx,
    const tiledb_query_t* query,
    const char* name,
    uint64_t* size) {
  if (sanity_check(ctx) == TILEDB_ERR || sanity_check(ctx, query) == TILEDB_ERR)
    return TILEDB_ERR;

#if 01  // && cppTILEDB_COND_SUB_SUBARRAY_FOR_QUERY
  tiledb_subarray_transient_local_t query_subarray(query);
  return tiledb_subarray_get_est_result_size(ctx, &query_subarray, name, size);
#endif
  if (SAVE_ERROR_CATCH(ctx, query->query_->get_est_result_size(name, size)))
    return TILEDB_ERR;

  return TILEDB_OK;
}

int32_t tiledb_query_get_est_result_size_var(
    tiledb_ctx_t* ctx,
    const tiledb_query_t* query,
    const char* name,
    uint64_t* size_off,
    uint64_t* size_val) {
  if (sanity_check(ctx) == TILEDB_ERR || sanity_check(ctx, query) == TILEDB_ERR)
    return TILEDB_ERR;

#if 01  // && cppTILEDB_COND_SUB_SUBARRAY_FOR_QUERY
  tiledb_subarray_transient_local_t query_subarray(query);
  return tiledb_subarray_get_est_result_size_var(
      ctx, &query_subarray, name, size_off, size_val);
#endif
  if (SAVE_ERROR_CATCH(
          ctx, query->query_->get_est_result_size(name, size_off, size_val)))
    return TILEDB_ERR;

  return TILEDB_OK;
}

int32_t tiledb_query_get_est_result_size_nullable(
    tiledb_ctx_t* ctx,
    const tiledb_query_t* query,
    const char* name,
    uint64_t* size_val,
    uint64_t* size_validity) {
  if (sanity_check(ctx) == TILEDB_ERR || sanity_check(ctx, query) == TILEDB_ERR)
    return TILEDB_ERR;

#if 01  // && cppTILEDB_COND_SUB_SUBARRAY_FOR_QUERY
  tiledb_subarray_transient_local_t query_subarray(query);
  return tiledb_subarray_get_est_result_size_nullable(
      ctx, &query_subarray, name, size_val, size_validity);
#endif
  if (SAVE_ERROR_CATCH(
          ctx,
          query->query_->get_est_result_size_nullable(
              name, size_val, size_validity)))
    return TILEDB_ERR;

  return TILEDB_OK;
}

int32_t tiledb_query_get_est_result_size_var_nullable(
    tiledb_ctx_t* ctx,
    const tiledb_query_t* query,
    const char* name,
    uint64_t* size_off,
    uint64_t* size_val,
    uint64_t* size_validity) {
  if (sanity_check(ctx) == TILEDB_ERR || sanity_check(ctx, query) == TILEDB_ERR)
    return TILEDB_ERR;

#if 01  // && cppTILEDB_COND_SUB_SUBARRAY_FOR_QUERY
  tiledb_subarray_transient_local_t query_subarray(query);
  return tiledb_subarray_get_est_result_size_var_nullable(
      ctx, &query_subarray, name, size_off, size_val, size_validity);
#endif
  if (SAVE_ERROR_CATCH(
          ctx,
          query->query_->get_est_result_size_nullable(
              name, size_off, size_val, size_validity)))
    return TILEDB_ERR;

  return TILEDB_OK;
}

int32_t tiledb_query_get_fragment_num(
    tiledb_ctx_t* ctx, const tiledb_query_t* query, uint32_t* num) {
  if (sanity_check(ctx) == TILEDB_ERR || sanity_check(ctx, query) == TILEDB_ERR)
    return TILEDB_ERR;

  if (SAVE_ERROR_CATCH(ctx, query->query_->get_written_fragment_num(num)))
    return TILEDB_ERR;

  return TILEDB_OK;
}

int32_t tiledb_query_get_fragment_uri(
    tiledb_ctx_t* ctx,
    const tiledb_query_t* query,
    uint64_t idx,
    const char** uri) {
  if (sanity_check(ctx) == TILEDB_ERR || sanity_check(ctx, query) == TILEDB_ERR)
    return TILEDB_ERR;

  if (SAVE_ERROR_CATCH(ctx, query->query_->get_written_fragment_uri(idx, uri)))
    return TILEDB_ERR;

  return TILEDB_OK;
}

int32_t tiledb_query_get_fragment_timestamp_range(
    tiledb_ctx_t* ctx,
    const tiledb_query_t* query,
    uint64_t idx,
    uint64_t* t1,
    uint64_t* t2) {
  if (sanity_check(ctx) == TILEDB_ERR || sanity_check(ctx, query) == TILEDB_ERR)
    return TILEDB_ERR;

  if (SAVE_ERROR_CATCH(
          ctx,
          query->query_->get_written_fragment_timestamp_range(idx, t1, t2)))
    return TILEDB_ERR;

  return TILEDB_OK;
}

int32_t tiledb_query_get_subarray(
    tiledb_ctx_t* ctx,
    const tiledb_query_t* query,
    tiledb_subarray_t** subarray) {
  *subarray = nullptr;
  // Sanity check
  if (sanity_check(ctx) == TILEDB_ERR || sanity_check(ctx, query) == TILEDB_ERR)
    return TILEDB_ERR;
  tiledb_array_t tdb_array;
  // drop 'const'ness leaving 'Array *' knowing use here is local/temporary and
  // being passed into something that is not modifying it.
  tdb_array.array_ =
      const_cast<tiledb::sm::Array*>(query->query_->subarray()->array());
  if (tiledb_subarray_alloc(ctx, &tdb_array, subarray) != TILEDB_OK) {
    return TILEDB_ERR;
  }
  //note: This leaves the returned subarray with references to everything
  //that was an active part of the query's 'inside' subarray, 
  //currently this consists of a raw pointer to an internal core entity,
  //(const tiledb::sm::Array* array_; )
  //so the receiving client should keep those alive as long as the 
  //returned subarray is alive, possibly most easily tracked by keeping
  //the source query and its dependencies alive.
  //Any changes to this situation should be noted in the api notes as well.
  *(*subarray)->subarray_ = *query->query_->subarray();
  return TILEDB_OK;
}

/* ****************************** */
/*         SUBARRAY               */
/* ****************************** */

int32_t tiledb_subarray_alloc(
    tiledb_ctx_t* ctx,
    const tiledb_array_t* array,
    tiledb_subarray_t** subarray) {
  // Sanity check
  if (sanity_check(ctx) == TILEDB_ERR || sanity_check(ctx, array) == TILEDB_ERR)
    return TILEDB_ERR;

  // Error if array is not open
  if (!array->array_->is_open()) {
    auto st = Status::Error("Cannot create subarray; array is not open");
    *subarray = nullptr;
    LOG_STATUS(st);
    save_error(ctx, st);
    return TILEDB_ERR;
  }

  // Create a buffer struct
  *subarray = new (std::nothrow) tiledb_subarray_t;
  if (*subarray == nullptr) {
    auto st = Status::Error("Failed to allocate TileDB subarray object");
    LOG_STATUS(st);
    save_error(ctx, st);
    return TILEDB_OOM;
  } else {
    (*subarray)->subarray_ = nullptr;
  }

  // Create a new subarray object
  try {
    (*subarray)->subarray_ =
        new (std::nothrow) tiledb::sm::Subarray(array->array_);
  } catch (...) {  // in case Subarray constructor (or involved sub-members)
                   // should throw.
    //->subarray_ already nullptr from above.
  }
  if ((*subarray)->subarray_ == nullptr) {
    delete *subarray;
    auto st = Status::Error("Failed to allocate TileDB subarray object");
    LOG_STATUS(st);
    save_error(ctx, st);
    return TILEDB_OOM;
  }

  // Success
  return TILEDB_OK;
}

void tiledb_subarray_free(tiledb_subarray_t** subarray) {
  if (subarray != nullptr && *subarray != nullptr) {
    delete (*subarray)->subarray_;
    delete (*subarray);
    *subarray = nullptr;
  }
}

int32_t tiledb_subarray_set_layout(
    tiledb_ctx_t* ctx, tiledb_subarray_t* subarray, tiledb_layout_t layout) {
  // Sanity check
  if (sanity_check(ctx) == TILEDB_ERR ||
      sanity_check(ctx, subarray) == TILEDB_ERR)
    return TILEDB_ERR;

  // Set layout
  subarray->subarray_->set_layout(static_cast<tiledb::sm::Layout>(layout));

  return TILEDB_OK;
}

int32_t tiledb_subarray_set_coalesce_ranges(
    tiledb_ctx_t* ctx, tiledb_subarray_t* subarray, int coalesce_ranges) {
  // Sanity check
  if (sanity_check(ctx) == TILEDB_ERR ||
      sanity_check(ctx, subarray) == TILEDB_ERR)
    return TILEDB_ERR;

  if (SAVE_ERROR_CATCH(
          ctx, subarray->subarray_->set_coalesce_ranges(coalesce_ranges != 0)))
    return TILEDB_ERR;

  return TILEDB_OK;
}

int32_t tiledb_subarray_set_subarray(
    tiledb_ctx_t* ctx,
    tiledb_subarray_t* subarray_obj,
    const void* subarray_vals) {
  if (sanity_check(ctx) == TILEDB_ERR ||
      sanity_check(ctx, subarray_obj) == TILEDB_ERR)
    return TILEDB_ERR;

  if (SAVE_ERROR_CATCH(
          ctx, subarray_obj->subarray_->set_subarray(subarray_vals)))
    return TILEDB_ERR;

  return TILEDB_OK;
}

int32_t tiledb_subarray_add_range(
    tiledb_ctx_t* ctx,
    tiledb_subarray_t* subarray,
    uint32_t dim_idx,
    const void* start,
    const void* end,
    const void* stride) {
  if (sanity_check(ctx) == TILEDB_ERR ||
      sanity_check(ctx, subarray) == TILEDB_ERR)
    return TILEDB_ERR;

  if (SAVE_ERROR_CATCH(
          ctx, subarray->subarray_->add_range(dim_idx, start, end, stride)))
    return TILEDB_ERR;

  return TILEDB_OK;
}

int32_t tiledb_subarray_add_range_by_name(
    tiledb_ctx_t* ctx,
    tiledb_subarray_t* subarray,
    const char* dim_name,
    const void* start,
    const void* end,
    const void* stride) {
  if (sanity_check(ctx) == TILEDB_ERR ||
      sanity_check(ctx, subarray) == TILEDB_ERR)
    return TILEDB_ERR;

  if (SAVE_ERROR_CATCH(
          ctx,
          subarray->subarray_->add_range_by_name(dim_name, start, end, stride)))
    return TILEDB_ERR;

  return TILEDB_OK;
}

int32_t tiledb_subarray_add_range_var(
    tiledb_ctx_t* ctx,
    tiledb_subarray_t* subarray,
    uint32_t dim_idx,
    const void* start,
    uint64_t start_size,
    const void* end,
    uint64_t end_size) {
  if (sanity_check(ctx) == TILEDB_ERR ||
      sanity_check(ctx, subarray) == TILEDB_ERR)
    return TILEDB_ERR;

  if (SAVE_ERROR_CATCH(
          ctx,
          subarray->subarray_->add_range_var(
              dim_idx, start, start_size, end, end_size)))
    return TILEDB_ERR;

  return TILEDB_OK;
}

int32_t tiledb_subarray_add_range_var_by_name(
    tiledb_ctx_t* ctx,
    tiledb_subarray_t* subarray,
    const char* dim_name,
    const void* start,
    uint64_t start_size,
    const void* end,
    uint64_t end_size) {
  if (sanity_check(ctx) == TILEDB_ERR ||
      sanity_check(ctx, subarray) == TILEDB_ERR)
    return TILEDB_ERR;

  if (SAVE_ERROR_CATCH(
          ctx,
          subarray->subarray_->add_range_var_by_name(
              dim_name, start, start_size, end, end_size)))
    return TILEDB_ERR;

  return TILEDB_OK;
}

int32_t tiledb_subarray_get_range_num(
    tiledb_ctx_t* ctx,
    const tiledb_subarray_t* subarray,
    uint32_t dim_idx,
    uint64_t* range_num) {
  if (sanity_check(ctx) == TILEDB_ERR ||
      sanity_check(ctx, subarray) == TILEDB_ERR)
    return TILEDB_ERR;

  if (SAVE_ERROR_CATCH(
          ctx, subarray->subarray_->get_range_num(dim_idx, range_num)))
    return TILEDB_ERR;

  return TILEDB_OK;
}

int32_t tiledb_subarray_get_range_num_from_name(
    tiledb_ctx_t* ctx,
    const tiledb_subarray_t* subarray,
    const char* dim_name,
    uint64_t* range_num) {
  if (sanity_check(ctx) == TILEDB_ERR ||
      sanity_check(ctx, subarray) == TILEDB_ERR)
    return TILEDB_ERR;

  if (SAVE_ERROR_CATCH(
          ctx,
          subarray->subarray_->get_range_num_from_name(dim_name, range_num)))
    return TILEDB_ERR;

  return TILEDB_OK;
}

int32_t tiledb_subarray_get_range(
    tiledb_ctx_t* ctx,
    const tiledb_subarray_t* subarray,
    uint32_t dim_idx,
    uint64_t range_idx,
    const void** start,
    const void** end,
    const void** stride) {
  if (sanity_check(ctx) == TILEDB_ERR ||
      sanity_check(ctx, subarray) == TILEDB_ERR)
    return TILEDB_ERR;

  if (SAVE_ERROR_CATCH(
          ctx,
          subarray->subarray_->get_range(
              dim_idx, range_idx, start, end, stride)))
    return TILEDB_ERR;

  return TILEDB_OK;
}

int32_t tiledb_subarray_get_range_var_size(
    tiledb_ctx_t* ctx,
    const tiledb_subarray_t* subarray,
    uint32_t dim_idx,
    uint64_t range_idx,
    uint64_t* start_size,
    uint64_t* end_size) {
  if (sanity_check(ctx) == TILEDB_ERR ||
      sanity_check(ctx, subarray) == TILEDB_ERR)
    return TILEDB_ERR;

  if (SAVE_ERROR_CATCH(
          ctx,
          subarray->subarray_->get_range_var_size(
              dim_idx, range_idx, start_size, end_size)))
    return TILEDB_ERR;

  return TILEDB_OK;
}

int32_t tiledb_subarray_get_range_from_name(
    tiledb_ctx_t* ctx,
    const tiledb_subarray_t* subarray,
    const char* dim_name,
    uint64_t range_idx,
    const void** start,
    const void** end,
    const void** stride) {
  if (sanity_check(ctx) == TILEDB_ERR ||
      sanity_check(ctx, subarray) == TILEDB_ERR)
    return TILEDB_ERR;

  if (SAVE_ERROR_CATCH(
          ctx,
          subarray->subarray_->get_range_from_name(
              dim_name, range_idx, start, end, stride)))
    return TILEDB_ERR;

  return TILEDB_OK;
}

int32_t tiledb_subarray_get_range_var_size_from_name(
    tiledb_ctx_t* ctx,
    const tiledb_subarray_t* subarray,
    const char* dim_name,
    uint64_t range_idx,
    uint64_t* start_size,
    uint64_t* end_size) {
  if (sanity_check(ctx) == TILEDB_ERR ||
      sanity_check(ctx, subarray) == TILEDB_ERR)
    return TILEDB_ERR;

  if (SAVE_ERROR_CATCH(
          ctx,
          subarray->subarray_->get_range_var_size_from_name(
              dim_name, range_idx, start_size, end_size)))
    return TILEDB_ERR;

  return TILEDB_OK;
}

int32_t tiledb_subarray_get_range_var(
    tiledb_ctx_t* ctx,
    const tiledb_subarray_t* subarray,
    uint32_t dim_idx,
    uint64_t range_idx,
    void* start,
    void* end) {
  if (sanity_check(ctx) == TILEDB_ERR ||
      sanity_check(ctx, subarray) == TILEDB_ERR)
    return TILEDB_ERR;

  if (SAVE_ERROR_CATCH(
          ctx,
          subarray->subarray_->get_range_var(dim_idx, range_idx, start, end)))
    return TILEDB_ERR;

  return TILEDB_OK;
}

int32_t tiledb_subarray_get_range_var_from_name(
    tiledb_ctx_t* ctx,
    const tiledb_subarray_t* subarray,
    const char* dim_name,
    uint64_t range_idx,
    void* start,
    void* end) {
  if (sanity_check(ctx) == TILEDB_ERR ||
      sanity_check(ctx, subarray) == TILEDB_ERR)
    return TILEDB_ERR;

  if (SAVE_ERROR_CATCH(
          ctx,
          subarray->subarray_->get_range_var_from_name(
              dim_name, range_idx, start, end)))
    return TILEDB_ERR;

  return TILEDB_OK;
}

int32_t tiledb_subarray_get_est_result_size(
    tiledb_ctx_t* ctx,
    const tiledb_subarray_t* subarray,
    const char* name,
    uint64_t* size) {
  if (sanity_check(ctx) == TILEDB_ERR ||
      sanity_check(ctx, subarray) == TILEDB_ERR)
    return TILEDB_ERR;
  if (SAVE_ERROR_CATCH(
          ctx,
          subarray->subarray_->get_est_result_size_querytype_audited(
              name,
              size,
              ctx->ctx_->storage_manager())))
    return TILEDB_ERR;
  return TILEDB_OK;
}

int32_t tiledb_subarray_get_est_result_size_var(
    tiledb_ctx_t* ctx,
    const tiledb_subarray_t* subarray,
    const char* name,
    uint64_t* size_off,
    uint64_t* size_val) {
  if (sanity_check(ctx) == TILEDB_ERR ||
      sanity_check(ctx, subarray) == TILEDB_ERR)
    return TILEDB_ERR;

  if (SAVE_ERROR_CATCH(
          ctx,
          subarray->subarray_->get_est_result_size(
              name,
              size_off,
              size_val,
              ctx->ctx_->storage_manager()->compute_tp())))
    return TILEDB_ERR;

  return TILEDB_OK;
}

int32_t tiledb_subarray_get_est_result_size_nullable(
    tiledb_ctx_t* ctx,
    const tiledb_subarray_t* subarray,
    const char* name,
    uint64_t* size_val,
    uint64_t* size_validity) {
  if (sanity_check(ctx) == TILEDB_ERR ||
      sanity_check(ctx, subarray) == TILEDB_ERR)
    return TILEDB_ERR;

  if (SAVE_ERROR_CATCH(
          ctx,
          subarray->subarray_->get_est_result_size_nullable(
              name,
              size_val,
              size_validity,
              ctx->ctx_->storage_manager()->compute_tp())))
    return TILEDB_ERR;

  return TILEDB_OK;
}

int32_t tiledb_subarray_get_est_result_size_var_nullable(
    tiledb_ctx_t* ctx,
    const tiledb_subarray_t* subarray,
    const char* name,
    uint64_t* size_off,
    uint64_t* size_val,
    uint64_t* size_validity) {
  if (sanity_check(ctx) == TILEDB_ERR ||
      sanity_check(ctx, subarray) == TILEDB_ERR)
    return TILEDB_ERR;

  if (SAVE_ERROR_CATCH(
          ctx,
          subarray->subarray_->get_est_result_size_nullable(
              name,
              size_off,
              size_val,
              size_validity,
              ctx->ctx_->storage_manager()->compute_tp())))
    return TILEDB_ERR;

  return TILEDB_OK;
}

#if DEVING_SUBARRAY_PARTITIONER
/* ****************************** */
/*      SUBARRAY PARTITIONER      */
/* ****************************** */

int32_t tiledb_subarray_partitioner_alloc(
    tiledb_ctx_t* ctx,
    const tiledb_subarray_t* subarray,
    tiledb_subarray_partitioner_t** subarray_partitioner,
    // TBD: require these here, or provide a separate set_memory_budget
    // (subarray_partitioner::set_memory_budget() exists...)
    uint64_t memory_budget,
    uint64_t memory_budget_var,
    uint64_t memory_budget_validity) {  //,
  // Sanity check
  if (sanity_check(ctx) == TILEDB_ERR ||
      sanity_check(ctx, subarray) == TILEDB_ERR)
    return TILEDB_ERR;

  // Create a buffer struct
  *subarray_partitioner = new (std::nothrow) tiledb_subarray_partitioner_t;
  if (*subarray_partitioner == nullptr) {
    auto st = Status::Error("Failed to allocate TileDB subarray object");
    LOG_STATUS(st);
    save_error(ctx, st);
    return TILEDB_OOM;
  } else {
    (*subarray_partitioner)->partitioner_ = nullptr;
  }

  // Create a new subarray object
  try {
    (*subarray_partitioner)->partitioner_ =
        new (std::nothrow) tiledb::sm::SubarrayPartitioner(
            *subarray->subarray_,
            memory_budget,
            memory_budget_var,
            memory_budget_validity,
            ctx->ctx_->storage_manager()->compute_tp());
  } catch (...) {  
    // in case Subarray constructor (or involved sub-members) should throw.
    //->partitioner_ already nullptr from above.
  }
  if ((*subarray_partitioner)->partitioner_ == nullptr) {
    delete *subarray_partitioner;
    auto st = Status::Error("Failed to allocate TileDB subarray object");
    LOG_STATUS(st);
    save_error(ctx, st);
    return TILEDB_OOM;
  }

  // Success
  return TILEDB_OK;
}

void tiledb_subarray_partitioner_free(
    tiledb_subarray_partitioner_t** subarray_partitioner) {
  if (subarray_partitioner != nullptr && *subarray_partitioner != nullptr) {
    delete (*subarray_partitioner)->partitioner_;
    delete (*subarray_partitioner);
    *subarray_partitioner = nullptr;
  }
}

int32_t tiledb_subarray_partitioner_set_layout(
    tiledb_ctx_t* ctx,
    tiledb_layout_t layout,
    tiledb_subarray_partitioner_t* partitioner) {
  // Sanity check
  if (sanity_check(ctx) == TILEDB_ERR ||
      sanity_check(ctx, partitioner) == TILEDB_ERR)
    return TILEDB_ERR;

  // TBD: any validation on 'layout'?
  partitioner->partitioner_->subarray()->set_layout(
      static_cast<tiledb::sm::Layout>(layout));

  return TILEDB_OK;
}

int32_t tiledb_subarray_partitioner_compute(
    tiledb_ctx_t* ctx, tiledb_subarray_partitioner_t* partitioner) {
  // Sanity check
  if (sanity_check(ctx) == TILEDB_ERR ||
      sanity_check(ctx, partitioner) == TILEDB_ERR)
    return TILEDB_ERR;

  if (SAVE_ERROR_CATCH(
          ctx,
          partitioner->partitioner_->compute_partition_series( )))
    return TILEDB_ERR;

  return TILEDB_OK;
}

int32_t tiledb_subarray_partitioner_get_partition_num(
    tiledb_ctx_t* ctx,
    uint64_t* num,
    tiledb_subarray_partitioner_t* partitioner) {
  // Sanity check
  if (sanity_check(ctx) == TILEDB_ERR ||
      sanity_check(ctx, partitioner) == TILEDB_ERR)
    return TILEDB_ERR;

  *num = partitioner->partitioner_->partition_series_num();
  return TILEDB_OK;
}

int32_t tiledb_subarray_partitioner_get_partition(
    tiledb_ctx_t* ctx,
    tiledb_subarray_partitioner_t* partitioner,
    uint64_t part_id,
    tiledb_subarray_t* retrieved_subarray) {
  // Sanity check
  if (sanity_check(ctx) == TILEDB_ERR ||
      sanity_check(ctx, partitioner) == TILEDB_ERR ||
      sanity_check(ctx, retrieved_subarray) == TILEDB_ERR
      )
    return TILEDB_ERR;

  if (SAVE_ERROR_CATCH(
    ctx, partitioner->partitioner_->subarray_from_partition_series(part_id, &retrieved_subarray->subarray_)))
    return TILEDB_ERR;
  return TILEDB_OK;
}

int32_t tiledb_subarray_partitioner_set_result_budget(
    tiledb_ctx_t* ctx,
    const char* attrname,
    uint64_t budget,
    tiledb_subarray_partitioner_t* partitioner) {
  // Sanity check
  if (sanity_check(ctx) == TILEDB_ERR ||
      sanity_check(ctx, partitioner) == TILEDB_ERR)
    return TILEDB_ERR;

  if (SAVE_ERROR_CATCH(ctx, partitioner->partitioner_->set_result_budget(attrname, budget)))
    return TILEDB_ERR;

  return TILEDB_OK;
}
  
int32_t tiledb_subarray_partitioner_set_result_budget_var_attr(
    tiledb_ctx_t* ctx,
    const char* attrname,
    uint64_t budget_off,
    uint64_t budget_val,
    tiledb_subarray_partitioner_t* partitioner) {
  // Sanity check
  if (sanity_check(ctx) == TILEDB_ERR ||
      sanity_check(ctx, partitioner) == TILEDB_ERR)
    return TILEDB_ERR;

  if (SAVE_ERROR_CATCH(
          ctx, partitioner->partitioner_->set_result_budget(attrname, budget_off, budget_val)))
    return TILEDB_ERR;

  return TILEDB_OK;
}

int32_t tiledb_subarray_partitioner_set_memory_budget(
    tiledb_ctx_t* ctx,
    uint64_t budget,
    uint64_t budget_var,
    uint64_t budget_validity,
    tiledb_subarray_partitioner_t* partitioner) {
  // Sanity check
  if (sanity_check(ctx) == TILEDB_ERR ||
      sanity_check(ctx, partitioner) == TILEDB_ERR)
    return TILEDB_ERR;

  if (SAVE_ERROR_CATCH(
          ctx, partitioner->partitioner_->set_memory_budget(budget, budget_var, budget_validity)))
    return TILEDB_ERR;

  return TILEDB_OK;
}

int32_t tiledb_subarray_partitioner_get_memory_budget(
    tiledb_ctx_t* ctx,
    uint64_t *budget,
    uint64_t *budget_var,
    uint64_t *budget_validity,
    tiledb_subarray_partitioner_t* partitioner) {
  // Sanity check
  if (sanity_check(ctx) == TILEDB_ERR ||
      sanity_check(ctx, partitioner) == TILEDB_ERR)
    return TILEDB_ERR;

  if (SAVE_ERROR_CATCH(
          ctx,
          partitioner->partitioner_->get_memory_budget(
              budget, budget_var, budget_validity)))
    return TILEDB_ERR;

  return TILEDB_OK;
}

int32_t tiledb_subarray_partitioner_get_result_budget_fixed(
    tiledb_ctx_t* ctx,
    const char* name,
    uint64_t *budget,
    tiledb_subarray_partitioner_t* partitioner) {
  // Sanity check
  if (sanity_check(ctx) == TILEDB_ERR ||
      sanity_check(ctx, partitioner) == TILEDB_ERR)
    return TILEDB_ERR;

  if (SAVE_ERROR_CATCH(
          ctx, partitioner->partitioner_->get_result_budget(name, budget)))
    return TILEDB_ERR;

  return TILEDB_OK;
}

int32_t tiledb_subarray_partitioner_get_result_budget_var(
    tiledb_ctx_t* ctx,
    const char* name,
    uint64_t* budget_off,
    uint64_t* budget_val,
    tiledb_subarray_partitioner_t* partitioner) {
  // Sanity check
  if (sanity_check(ctx) == TILEDB_ERR ||
      sanity_check(ctx, partitioner) == TILEDB_ERR)
    return TILEDB_ERR;

  if (SAVE_ERROR_CATCH(
          ctx, partitioner->partitioner_->get_result_budget(name, budget_off, budget_val)))
    return TILEDB_ERR;

  return TILEDB_OK;
}

int32_t tiledb_subarray_partitioner_get_result_budget_nullable_fixed(
    tiledb_ctx_t* ctx,
    const char* name,
    uint64_t* budget,
    uint64_t* budget_validity,
    tiledb_subarray_partitioner_t* partitioner) {
  // Sanity check
  if (sanity_check(ctx) == TILEDB_ERR ||
      sanity_check(ctx, partitioner) == TILEDB_ERR)
    return TILEDB_ERR;

  if (SAVE_ERROR_CATCH(
          ctx,
          partitioner->partitioner_->get_result_budget_nullable(
              name, budget, budget_validity)))
    return TILEDB_ERR;

  return TILEDB_OK;
}

int32_t tiledb_subarray_partitioner_set_result_budget_nullable_var(
    tiledb_ctx_t* ctx,
    const char* name,
    uint64_t budget_off,
    uint64_t budget_val,
    uint64_t budget_validity,
    tiledb_subarray_partitioner_t* partitioner) {
  // Sanity check
  if (sanity_check(ctx) == TILEDB_ERR ||
      sanity_check(ctx, partitioner) == TILEDB_ERR)
    return TILEDB_ERR;

  if (SAVE_ERROR_CATCH(
          ctx,
          partitioner->partitioner_->set_result_budget_nullable(
              name, budget_off, budget_val, budget_validity)))
    return TILEDB_ERR;

  return TILEDB_OK;
}

int32_t tiledb_subarray_partitioner_set_result_budget_nullable_fixed(
    tiledb_ctx_t* ctx,
    const char* name,
    uint64_t budget,
    uint64_t budget_validity,
    tiledb_subarray_partitioner_t* partitioner) {
  // Sanity check
  if (sanity_check(ctx) == TILEDB_ERR ||
      sanity_check(ctx, partitioner) == TILEDB_ERR)
    return TILEDB_ERR;

  if (SAVE_ERROR_CATCH(
          ctx, partitioner->partitioner_->set_result_budget_nullable(name, budget, budget_validity)))
    return TILEDB_ERR;

  return TILEDB_OK;
}

int32_t tiledb_subarray_partitioner_get_result_budget_nullable_var(
    tiledb_ctx_t* ctx,
    const char* name,
    uint64_t* budget_off,
    uint64_t* budget_val,
    uint64_t* budget_validity,
    tiledb_subarray_partitioner_t* partitioner) {
  // Sanity check
  if (sanity_check(ctx) == TILEDB_ERR ||
      sanity_check(ctx, partitioner) == TILEDB_ERR)
    return TILEDB_ERR;

  if (SAVE_ERROR_CATCH(
          ctx, partitioner->partitioner_->get_result_budget_nullable(name, budget_off, budget_val, budget_validity)))
    return TILEDB_ERR;

  return TILEDB_OK;
}



#endif

/* ****************************** */
/*              ARRAY             */
/* ****************************** */

int32_t tiledb_array_alloc(
    tiledb_ctx_t* ctx, const char* array_uri, tiledb_array_t** array) {
  if (sanity_check(ctx) == TILEDB_ERR) {
    *array = nullptr;
    return TILEDB_ERR;
  }

  // Create array struct
  *array = new (std::nothrow) tiledb_array_t;
  if (*array == nullptr) {
    auto st = Status::Error(
        "Failed to create TileDB array object; Memory allocation error");
    LOG_STATUS(st);
    save_error(ctx, st);
    return TILEDB_OOM;
  }

  // Check array URI
  auto uri = tiledb::sm::URI(array_uri);
  if (uri.is_invalid()) {
    auto st =
        Status::Error("Failed to create TileDB array object; Invalid URI");
    delete *array;
    *array = nullptr;
    LOG_STATUS(st);
    save_error(ctx, st);
    return TILEDB_ERR;
  }

  // Allocate an array object
  (*array)->array_ =
      new (std::nothrow) tiledb::sm::Array(uri, ctx->ctx_->storage_manager());
  if ((*array)->array_ == nullptr) {
    delete *array;
    *array = nullptr;
    auto st = Status::Error(
        "Failed to create TileDB array object; Memory allocation "
        "error");
    LOG_STATUS(st);
    save_error(ctx, st);
    return TILEDB_OOM;
  }

  // Success
  return TILEDB_OK;
}

int32_t tiledb_array_open(
    tiledb_ctx_t* ctx, tiledb_array_t* array, tiledb_query_type_t query_type) {
  if (sanity_check(ctx) == TILEDB_ERR || sanity_check(ctx, array) == TILEDB_ERR)
    return TILEDB_ERR;

  // Open array
  if (SAVE_ERROR_CATCH(
          ctx,
          array->array_->open(
              static_cast<tiledb::sm::QueryType>(query_type),
              static_cast<tiledb::sm::EncryptionType>(TILEDB_NO_ENCRYPTION),
              nullptr,
              0)))
    return TILEDB_ERR;

  return TILEDB_OK;
}

int32_t tiledb_array_open_at(
    tiledb_ctx_t* ctx,
    tiledb_array_t* array,
    tiledb_query_type_t query_type,
    uint64_t timestamp) {
  if (sanity_check(ctx) == TILEDB_ERR || sanity_check(ctx, array) == TILEDB_ERR)
    return TILEDB_ERR;

  // Open array
  if (SAVE_ERROR_CATCH(
          ctx,
          array->array_->open(
              static_cast<tiledb::sm::QueryType>(query_type),
              timestamp,
              static_cast<tiledb::sm::EncryptionType>(TILEDB_NO_ENCRYPTION),
              nullptr,
              0)))
    return TILEDB_ERR;

  return TILEDB_OK;
}

int32_t tiledb_array_open_with_key(
    tiledb_ctx_t* ctx,
    tiledb_array_t* array,
    tiledb_query_type_t query_type,
    tiledb_encryption_type_t encryption_type,
    const void* encryption_key,
    uint32_t key_length) {
  if (sanity_check(ctx) == TILEDB_ERR || sanity_check(ctx, array) == TILEDB_ERR)
    return TILEDB_ERR;

  // Open array
  if (SAVE_ERROR_CATCH(
          ctx,
          array->array_->open(
              static_cast<tiledb::sm::QueryType>(query_type),
              static_cast<tiledb::sm::EncryptionType>(encryption_type),
              encryption_key,
              key_length)))
    return TILEDB_ERR;

  return TILEDB_OK;
}

int32_t tiledb_array_open_at_with_key(
    tiledb_ctx_t* ctx,
    tiledb_array_t* array,
    tiledb_query_type_t query_type,
    tiledb_encryption_type_t encryption_type,
    const void* encryption_key,
    uint32_t key_length,
    uint64_t timestamp) {
  if (sanity_check(ctx) == TILEDB_ERR || sanity_check(ctx, array) == TILEDB_ERR)
    return TILEDB_ERR;

  // Open array
  if (SAVE_ERROR_CATCH(
          ctx,
          array->array_->open(
              static_cast<tiledb::sm::QueryType>(query_type),
              timestamp,
              static_cast<tiledb::sm::EncryptionType>(encryption_type),
              encryption_key,
              key_length)))
    return TILEDB_ERR;

  return TILEDB_OK;
}

int32_t tiledb_array_is_open(
    tiledb_ctx_t* ctx, tiledb_array_t* array, int32_t* is_open) {
  if (sanity_check(ctx) == TILEDB_ERR || sanity_check(ctx, array) == TILEDB_ERR)
    return TILEDB_ERR;

  *is_open = (int32_t)array->array_->is_open();

  return TILEDB_OK;
}

int32_t tiledb_array_reopen(tiledb_ctx_t* ctx, tiledb_array_t* array) {
  if (sanity_check(ctx) == TILEDB_ERR || sanity_check(ctx, array) == TILEDB_ERR)
    return TILEDB_ERR;

  // Reopen array
  if (SAVE_ERROR_CATCH(ctx, array->array_->reopen()))
    return TILEDB_ERR;

  return TILEDB_OK;
}

int32_t tiledb_array_reopen_at(
    tiledb_ctx_t* ctx, tiledb_array_t* array, uint64_t timestamp) {
  if (sanity_check(ctx) == TILEDB_ERR || sanity_check(ctx, array) == TILEDB_ERR)
    return TILEDB_ERR;

  // Reopen array
  if (SAVE_ERROR_CATCH(ctx, array->array_->reopen(timestamp)))
    return TILEDB_ERR;

  return TILEDB_OK;
}

int32_t tiledb_array_get_timestamp(
    tiledb_ctx_t* ctx, tiledb_array_t* array, uint64_t* timestamp) {
  if (sanity_check(ctx) == TILEDB_ERR || sanity_check(ctx, array) == TILEDB_ERR)
    return TILEDB_ERR;

  *timestamp = array->array_->timestamp();

  return TILEDB_OK;
}

int32_t tiledb_array_close(tiledb_ctx_t* ctx, tiledb_array_t* array) {
  if (sanity_check(ctx) == TILEDB_ERR || sanity_check(ctx, array) == TILEDB_ERR)
    return TILEDB_ERR;

  // Close array
  if (SAVE_ERROR_CATCH(ctx, array->array_->close()))
    return TILEDB_ERR;

  return TILEDB_OK;
}

void tiledb_array_free(tiledb_array_t** array) {
  if (array != nullptr && *array != nullptr) {
    delete (*array)->array_;
    delete *array;
    *array = nullptr;
  }
}

int32_t tiledb_array_get_schema(
    tiledb_ctx_t* ctx,
    tiledb_array_t* array,
    tiledb_array_schema_t** array_schema) {
  if (sanity_check(ctx) == TILEDB_ERR ||
      sanity_check(ctx, array) == TILEDB_ERR) {
    return TILEDB_ERR;
  }

  *array_schema = new (std::nothrow) tiledb_array_schema_t;
  if (*array_schema == nullptr) {
    auto st = Status::Error("Failed to allocate TileDB array schema");
    LOG_STATUS(st);
    save_error(ctx, st);
    return TILEDB_OOM;
  }

  // Get schema
  auto schema = (tiledb::sm::ArraySchema*)nullptr;
  if (SAVE_ERROR_CATCH(ctx, array->array_->get_array_schema(&schema))) {
    delete *array_schema;
    *array_schema = nullptr;
    return TILEDB_ERR;
  }

  (*array_schema)->array_schema_ =
      new (std::nothrow) tiledb::sm::ArraySchema(schema);

  return TILEDB_OK;
}

int32_t tiledb_array_get_query_type(
    tiledb_ctx_t* ctx, tiledb_array_t* array, tiledb_query_type_t* query_type) {
  // Sanity checks
  if (sanity_check(ctx) == TILEDB_ERR ||
      sanity_check(ctx, array) == TILEDB_ERR) {
    return TILEDB_ERR;
  }

  // Get query_type
  tiledb::sm::QueryType type;
  if (SAVE_ERROR_CATCH(ctx, array->array_->get_query_type(&type)))
    return TILEDB_ERR;

  *query_type = static_cast<tiledb_query_type_t>(type);

  return TILEDB_OK;
}

int32_t tiledb_array_create(
    tiledb_ctx_t* ctx,
    const char* array_uri,
    const tiledb_array_schema_t* array_schema) {
  return tiledb_array_create_with_key(
      ctx, array_uri, array_schema, TILEDB_NO_ENCRYPTION, nullptr, 0);
}

int32_t tiledb_array_create_with_key(
    tiledb_ctx_t* ctx,
    const char* array_uri,
    const tiledb_array_schema_t* array_schema,
    tiledb_encryption_type_t encryption_type,
    const void* encryption_key,
    uint32_t key_length) {
  // Sanity checks
  if (sanity_check(ctx) == TILEDB_ERR ||
      sanity_check(ctx, array_schema) == TILEDB_ERR)
    return TILEDB_ERR;

  // Check array name
  tiledb::sm::URI uri(array_uri);
  if (uri.is_invalid()) {
    auto st = Status::Error("Failed to create array; Invalid array URI");
    LOG_STATUS(st);
    save_error(ctx, st);
    return TILEDB_ERR;
  }

  if (uri.is_tiledb()) {
    // Check unencrypted
    if (encryption_type != TILEDB_NO_ENCRYPTION) {
      auto st = Status::Error(
          "Failed to create array; encrypted remote arrays are not "
          "supported.");
      LOG_STATUS(st);
      save_error(ctx, st);
      return TILEDB_ERR;
    }

    // Check REST client
    auto rest_client = ctx->ctx_->storage_manager()->rest_client();
    if (rest_client == nullptr) {
      auto st = Status::Error(
          "Failed to create array; remote array with no REST client.");
      LOG_STATUS(st);
      save_error(ctx, st);
      return TILEDB_ERR;
    }

    if (SAVE_ERROR_CATCH(
            ctx,
            rest_client->post_array_schema_to_rest(
                uri, array_schema->array_schema_)))
      return TILEDB_ERR;
  } else {
    // Create key
    tiledb::sm::EncryptionKey key;
    if (SAVE_ERROR_CATCH(
            ctx,
            key.set_key(
                static_cast<tiledb::sm::EncryptionType>(encryption_type),
                encryption_key,
                key_length)))
      return TILEDB_ERR;

    // Create the array
    if (SAVE_ERROR_CATCH(
            ctx,
            ctx->ctx_->storage_manager()->array_create(
                uri, array_schema->array_schema_, key)))
      return TILEDB_ERR;
  }
  return TILEDB_OK;
}

int32_t tiledb_array_consolidate(
    tiledb_ctx_t* ctx, const char* array_uri, tiledb_config_t* config) {
  return tiledb_array_consolidate_with_key(
      ctx, array_uri, TILEDB_NO_ENCRYPTION, nullptr, 0, config);
}

int32_t tiledb_array_consolidate_with_key(
    tiledb_ctx_t* ctx,
    const char* array_uri,
    tiledb_encryption_type_t encryption_type,
    const void* encryption_key,
    uint32_t key_length,
    tiledb_config_t* config) {
  // Sanity checks
  if (sanity_check(ctx) == TILEDB_ERR)
    return TILEDB_ERR;

  if (SAVE_ERROR_CATCH(
          ctx,
          ctx->ctx_->storage_manager()->array_consolidate(
              array_uri,
              static_cast<tiledb::sm::EncryptionType>(encryption_type),
              encryption_key,
              key_length,
              (config == nullptr) ? &ctx->ctx_->storage_manager()->config() :
                                    config->config_)))
    return TILEDB_ERR;

  return TILEDB_OK;
}

int32_t tiledb_array_vacuum(
    tiledb_ctx_t* ctx, const char* array_uri, tiledb_config_t* config) {
  // Sanity checks
  if (sanity_check(ctx) == TILEDB_ERR)
    return TILEDB_ERR;

  if (SAVE_ERROR_CATCH(
          ctx,
          ctx->ctx_->storage_manager()->array_vacuum(
              array_uri,
              (config == nullptr) ? &ctx->ctx_->storage_manager()->config() :
                                    config->config_)))
    return TILEDB_ERR;

  return TILEDB_OK;
}

int32_t tiledb_array_get_non_empty_domain(
    tiledb_ctx_t* ctx, tiledb_array_t* array, void* domain, int32_t* is_empty) {
  if (sanity_check(ctx) == TILEDB_ERR || sanity_check(ctx, array) == TILEDB_ERR)
    return TILEDB_ERR;

  bool is_empty_b;

  if (SAVE_ERROR_CATCH(
          ctx,
          ctx->ctx_->storage_manager()->array_get_non_empty_domain(
              array->array_, domain, &is_empty_b)))
    return TILEDB_ERR;

  *is_empty = (int32_t)is_empty_b;

  return TILEDB_OK;
}

int32_t tiledb_array_get_non_empty_domain_from_index(
    tiledb_ctx_t* ctx,
    tiledb_array_t* array,
    uint32_t idx,
    void* domain,
    int32_t* is_empty) {
  if (sanity_check(ctx) == TILEDB_ERR || sanity_check(ctx, array) == TILEDB_ERR)
    return TILEDB_ERR;

  bool is_empty_b;

  if (SAVE_ERROR_CATCH(
          ctx,
          ctx->ctx_->storage_manager()->array_get_non_empty_domain_from_index(
              array->array_, idx, domain, &is_empty_b)))
    return TILEDB_ERR;

  *is_empty = (int32_t)is_empty_b;

  return TILEDB_OK;
}

int32_t tiledb_array_get_non_empty_domain_from_name(
    tiledb_ctx_t* ctx,
    tiledb_array_t* array,
    const char* name,
    void* domain,
    int32_t* is_empty) {
  if (sanity_check(ctx) == TILEDB_ERR || sanity_check(ctx, array) == TILEDB_ERR)
    return TILEDB_ERR;

  bool is_empty_b;

  if (SAVE_ERROR_CATCH(
          ctx,
          ctx->ctx_->storage_manager()->array_get_non_empty_domain_from_name(
              array->array_, name, domain, &is_empty_b)))
    return TILEDB_ERR;

  *is_empty = (int32_t)is_empty_b;

  return TILEDB_OK;
}

int32_t tiledb_array_get_non_empty_domain_var_size_from_index(
    tiledb_ctx_t* ctx,
    tiledb_array_t* array,
    uint32_t idx,
    uint64_t* start_size,
    uint64_t* end_size,
    int32_t* is_empty) {
  if (sanity_check(ctx) == TILEDB_ERR || sanity_check(ctx, array) == TILEDB_ERR)
    return TILEDB_ERR;

  bool is_empty_b = true;

  if (SAVE_ERROR_CATCH(
          ctx,
          ctx->ctx_->storage_manager()
              ->array_get_non_empty_domain_var_size_from_index(
                  array->array_, idx, start_size, end_size, &is_empty_b)))
    return TILEDB_ERR;

  *is_empty = (int32_t)is_empty_b;

  return TILEDB_OK;
}

int32_t tiledb_array_get_non_empty_domain_var_size_from_name(
    tiledb_ctx_t* ctx,
    tiledb_array_t* array,
    const char* name,
    uint64_t* start_size,
    uint64_t* end_size,
    int32_t* is_empty) {
  if (sanity_check(ctx) == TILEDB_ERR || sanity_check(ctx, array) == TILEDB_ERR)
    return TILEDB_ERR;

  bool is_empty_b = true;

  if (SAVE_ERROR_CATCH(
          ctx,
          ctx->ctx_->storage_manager()
              ->array_get_non_empty_domain_var_size_from_name(
                  array->array_, name, start_size, end_size, &is_empty_b)))
    return TILEDB_ERR;

  *is_empty = (int32_t)is_empty_b;

  return TILEDB_OK;
}

int32_t tiledb_array_get_non_empty_domain_var_from_index(
    tiledb_ctx_t* ctx,
    tiledb_array_t* array,
    uint32_t idx,
    void* start,
    void* end,
    int32_t* is_empty) {
  if (sanity_check(ctx) == TILEDB_ERR || sanity_check(ctx, array) == TILEDB_ERR)
    return TILEDB_ERR;

  bool is_empty_b = true;

  if (SAVE_ERROR_CATCH(
          ctx,
          ctx->ctx_->storage_manager()
              ->array_get_non_empty_domain_var_from_index(
                  array->array_, idx, start, end, &is_empty_b)))
    return TILEDB_ERR;

  *is_empty = (int32_t)is_empty_b;

  return TILEDB_OK;
}

int32_t tiledb_array_get_non_empty_domain_var_from_name(
    tiledb_ctx_t* ctx,
    tiledb_array_t* array,
    const char* name,
    void* start,
    void* end,
    int32_t* is_empty) {
  if (sanity_check(ctx) == TILEDB_ERR || sanity_check(ctx, array) == TILEDB_ERR)
    return TILEDB_ERR;

  bool is_empty_b = true;

  if (SAVE_ERROR_CATCH(
          ctx,
          ctx->ctx_->storage_manager()
              ->array_get_non_empty_domain_var_from_name(
                  array->array_, name, start, end, &is_empty_b)))
    return TILEDB_ERR;

  *is_empty = (int32_t)is_empty_b;

  return TILEDB_OK;
}

int32_t tiledb_array_max_buffer_size(
    tiledb_ctx_t* ctx,
    tiledb_array_t* array,
    const char* name,
    const void* subarray,
    uint64_t* buffer_size) {
  if (sanity_check(ctx) == TILEDB_ERR || sanity_check(ctx, array) == TILEDB_ERR)
    return TILEDB_ERR;

  if (SAVE_ERROR_CATCH(
          ctx, array->array_->get_max_buffer_size(name, subarray, buffer_size)))
    return TILEDB_ERR;

  return TILEDB_OK;
}

int32_t tiledb_array_max_buffer_size_var(
    tiledb_ctx_t* ctx,
    tiledb_array_t* array,
    const char* name,
    const void* subarray,
    uint64_t* buffer_off_size,
    uint64_t* buffer_val_size) {
  if (sanity_check(ctx) == TILEDB_ERR || sanity_check(ctx, array) == TILEDB_ERR)
    return TILEDB_ERR;

  if (SAVE_ERROR_CATCH(
          ctx,
          array->array_->get_max_buffer_size(
              name, subarray, buffer_off_size, buffer_val_size)))
    return TILEDB_ERR;

  return TILEDB_OK;
}

int32_t tiledb_array_get_uri(
    tiledb_ctx_t* ctx, tiledb_array_t* array, const char** array_uri) {
  // Sanity checks
  if (sanity_check(ctx) == TILEDB_ERR || sanity_check(ctx, array) == TILEDB_ERR)
    return TILEDB_ERR;

  *array_uri = array->array_->array_uri().c_str();

  return TILEDB_OK;
}

int32_t tiledb_array_encryption_type(
    tiledb_ctx_t* ctx,
    const char* array_uri,
    tiledb_encryption_type_t* encryption_type) {
  // Sanity checks
  if (sanity_check(ctx) == TILEDB_ERR || array_uri == nullptr ||
      encryption_type == nullptr)
    return TILEDB_ERR;

  tiledb::sm::EncryptionType enc;
  if (SAVE_ERROR_CATCH(
          ctx,
          ctx->ctx_->storage_manager()->array_get_encryption(array_uri, &enc)))
    return TILEDB_ERR;

  *encryption_type = static_cast<tiledb_encryption_type_t>(enc);

  return TILEDB_OK;
}

int32_t tiledb_array_put_metadata(
    tiledb_ctx_t* ctx,
    tiledb_array_t* array,
    const char* key,
    tiledb_datatype_t value_type,
    uint32_t value_num,
    const void* value) {
  if (sanity_check(ctx) == TILEDB_ERR || sanity_check(ctx, array) == TILEDB_ERR)
    return TILEDB_ERR;

  // Put metadata
  if (SAVE_ERROR_CATCH(
          ctx,
          array->array_->put_metadata(
              key,
              static_cast<tiledb::sm::Datatype>(value_type),
              value_num,
              value)))
    return TILEDB_ERR;

  return TILEDB_OK;
}

int32_t tiledb_array_delete_metadata(
    tiledb_ctx_t* ctx, tiledb_array_t* array, const char* key) {
  if (sanity_check(ctx) == TILEDB_ERR || sanity_check(ctx, array) == TILEDB_ERR)
    return TILEDB_ERR;

  // Put metadata
  if (SAVE_ERROR_CATCH(ctx, array->array_->delete_metadata(key)))
    return TILEDB_ERR;

  return TILEDB_OK;
}

int32_t tiledb_array_get_metadata(
    tiledb_ctx_t* ctx,
    tiledb_array_t* array,
    const char* key,
    tiledb_datatype_t* value_type,
    uint32_t* value_num,
    const void** value) {
  if (sanity_check(ctx) == TILEDB_ERR || sanity_check(ctx, array) == TILEDB_ERR)
    return TILEDB_ERR;

  // Get metadata
  tiledb::sm::Datatype type;
  if (SAVE_ERROR_CATCH(
          ctx, array->array_->get_metadata(key, &type, value_num, value)))
    return TILEDB_ERR;

  *value_type = static_cast<tiledb_datatype_t>(type);

  return TILEDB_OK;
}

int32_t tiledb_array_get_metadata_num(
    tiledb_ctx_t* ctx, tiledb_array_t* array, uint64_t* num) {
  if (sanity_check(ctx) == TILEDB_ERR || sanity_check(ctx, array) == TILEDB_ERR)
    return TILEDB_ERR;

  // Get metadata num
  if (SAVE_ERROR_CATCH(ctx, array->array_->get_metadata_num(num)))
    return TILEDB_ERR;

  return TILEDB_OK;
}

int32_t tiledb_array_get_metadata_from_index(
    tiledb_ctx_t* ctx,
    tiledb_array_t* array,
    uint64_t index,
    const char** key,
    uint32_t* key_len,
    tiledb_datatype_t* value_type,
    uint32_t* value_num,
    const void** value) {
  if (sanity_check(ctx) == TILEDB_ERR || sanity_check(ctx, array) == TILEDB_ERR)
    return TILEDB_ERR;

  // Get metadata
  tiledb::sm::Datatype type;
  if (SAVE_ERROR_CATCH(
          ctx,
          array->array_->get_metadata(
              index, key, key_len, &type, value_num, value)))
    return TILEDB_ERR;

  *value_type = static_cast<tiledb_datatype_t>(type);

  return TILEDB_OK;
}

int32_t tiledb_array_has_metadata_key(
    tiledb_ctx_t* ctx,
    tiledb_array_t* array,
    const char* key,
    tiledb_datatype_t* value_type,
    int32_t* has_key) {
  if (sanity_check(ctx) == TILEDB_ERR || sanity_check(ctx, array) == TILEDB_ERR)
    return TILEDB_ERR;

  // Check whether metadata has_key
  bool has_the_key;
  tiledb::sm::Datatype type;
  if (SAVE_ERROR_CATCH(
          ctx, array->array_->has_metadata_key(key, &type, &has_the_key)))
    return TILEDB_ERR;

  *has_key = has_the_key ? 1 : 0;
  if (has_the_key) {
    *value_type = static_cast<tiledb_datatype_t>(type);
  }
  return TILEDB_OK;
}

int32_t tiledb_array_consolidate_metadata(
    tiledb_ctx_t* ctx, const char* array_uri, tiledb_config_t* config) {
  // Sanity checks
  if (sanity_check(ctx) == TILEDB_ERR)
    return TILEDB_ERR;

  if (SAVE_ERROR_CATCH(
          ctx,
          ctx->ctx_->storage_manager()->array_metadata_consolidate(
              array_uri,
              static_cast<tiledb::sm::EncryptionType>(TILEDB_NO_ENCRYPTION),
              nullptr,
              0,
              (config == nullptr) ? &ctx->ctx_->storage_manager()->config() :
                                    config->config_)))
    return TILEDB_ERR;

  return TILEDB_OK;
}

int32_t tiledb_array_consolidate_metadata_with_key(
    tiledb_ctx_t* ctx,
    const char* array_uri,
    tiledb_encryption_type_t encryption_type,
    const void* encryption_key,
    uint32_t key_length,
    tiledb_config_t* config) {
  // Sanity checks
  if (sanity_check(ctx) == TILEDB_ERR)
    return TILEDB_ERR;

  if (SAVE_ERROR_CATCH(
          ctx,
          ctx->ctx_->storage_manager()->array_metadata_consolidate(
              array_uri,
              static_cast<tiledb::sm::EncryptionType>(encryption_type),
              encryption_key,
              key_length,
              (config == nullptr) ? &ctx->ctx_->storage_manager()->config() :
                                    config->config_)))
    return TILEDB_ERR;

  return TILEDB_OK;
}

/* ****************************** */
/*         OBJECT MANAGEMENT      */
/* ****************************** */

int32_t tiledb_object_type(
    tiledb_ctx_t* ctx, const char* path, tiledb_object_t* type) {
  if (sanity_check(ctx) == TILEDB_ERR)
    return TILEDB_ERR;

  auto uri = tiledb::sm::URI(path);
  tiledb::sm::ObjectType object_type;
  if (SAVE_ERROR_CATCH(
          ctx, ctx->ctx_->storage_manager()->object_type(uri, &object_type)))
    return TILEDB_ERR;

  *type = static_cast<tiledb_object_t>(object_type);
  return TILEDB_OK;
}

int32_t tiledb_object_remove(tiledb_ctx_t* ctx, const char* path) {
  if (sanity_check(ctx) == TILEDB_ERR)
    return TILEDB_ERR;
  if (SAVE_ERROR_CATCH(ctx, ctx->ctx_->storage_manager()->object_remove(path)))
    return TILEDB_ERR;
  return TILEDB_OK;
}

int32_t tiledb_object_move(
    tiledb_ctx_t* ctx, const char* old_path, const char* new_path) {
  if (sanity_check(ctx) == TILEDB_ERR)
    return TILEDB_ERR;
  if (SAVE_ERROR_CATCH(
          ctx, ctx->ctx_->storage_manager()->object_move(old_path, new_path)))
    return TILEDB_ERR;
  return TILEDB_OK;
}

int32_t tiledb_object_walk(
    tiledb_ctx_t* ctx,
    const char* path,
    tiledb_walk_order_t order,
    int32_t (*callback)(const char*, tiledb_object_t, void*),
    void* data) {
  // Sanity checks
  if (sanity_check(ctx) == TILEDB_ERR)
    return TILEDB_ERR;
  if (callback == nullptr) {
    auto st = Status::Error("Cannot initiate walk; Invalid callback function");
    LOG_STATUS(st);
    save_error(ctx, st);
    return TILEDB_ERR;
  }

  // Create an object iterator
  tiledb::sm::StorageManager::ObjectIter* obj_iter;
  if (SAVE_ERROR_CATCH(
          ctx,
          ctx->ctx_->storage_manager()->object_iter_begin(
              &obj_iter, path, static_cast<tiledb::sm::WalkOrder>(order))))
    return TILEDB_ERR;

  // For as long as there is another object and the callback indicates to
  // continue, walk over the TileDB objects in the path
  const char* obj_name;
  tiledb::sm::ObjectType obj_type;
  bool has_next;
  int32_t rc = 0;
  do {
    if (SAVE_ERROR_CATCH(
            ctx,
            ctx->ctx_->storage_manager()->object_iter_next(
                obj_iter, &obj_name, &obj_type, &has_next))) {
      ctx->ctx_->storage_manager()->object_iter_free(obj_iter);
      return TILEDB_ERR;
    }
    if (!has_next)
      break;
    rc = callback(obj_name, tiledb_object_t(obj_type), data);
  } while (rc == 1);

  // Clean up
  ctx->ctx_->storage_manager()->object_iter_free(obj_iter);

  if (rc == -1)
    return TILEDB_ERR;
  return TILEDB_OK;
}

int32_t tiledb_object_ls(
    tiledb_ctx_t* ctx,
    const char* path,
    int32_t (*callback)(const char*, tiledb_object_t, void*),
    void* data) {
  // Sanity checks
  if (sanity_check(ctx) == TILEDB_ERR)
    return TILEDB_ERR;
  if (callback == nullptr) {
    auto st =
        Status::Error("Cannot initiate object ls; Invalid callback function");
    LOG_STATUS(st);
    save_error(ctx, st);
    return TILEDB_ERR;
  }

  // Create an object iterator
  tiledb::sm::StorageManager::ObjectIter* obj_iter;
  if (SAVE_ERROR_CATCH(
          ctx,
          ctx->ctx_->storage_manager()->object_iter_begin(&obj_iter, path)))
    return TILEDB_ERR;

  // For as long as there is another object and the callback indicates to
  // continue, walk over the TileDB objects in the path
  const char* obj_name;
  tiledb::sm::ObjectType obj_type;
  bool has_next;
  int32_t rc = 0;
  do {
    if (SAVE_ERROR_CATCH(
            ctx,
            ctx->ctx_->storage_manager()->object_iter_next(
                obj_iter, &obj_name, &obj_type, &has_next))) {
      ctx->ctx_->storage_manager()->object_iter_free(obj_iter);
      return TILEDB_ERR;
    }
    if (!has_next)
      break;
    rc = callback(obj_name, tiledb_object_t(obj_type), data);
  } while (rc == 1);

  // Clean up
  ctx->ctx_->storage_manager()->object_iter_free(obj_iter);

  if (rc == -1)
    return TILEDB_ERR;
  return TILEDB_OK;
}

/* ****************************** */
/*        VIRTUAL FILESYSTEM      */
/* ****************************** */

int32_t tiledb_vfs_alloc(
    tiledb_ctx_t* ctx, tiledb_config_t* config, tiledb_vfs_t** vfs) {
  if (sanity_check(ctx) == TILEDB_ERR)
    return TILEDB_ERR;

  if (config != nullptr && config->config_ == nullptr) {
    auto st = Status::Error("Cannot create VFS; Invalid config");
    LOG_STATUS(st);
    save_error(ctx, st);
    return TILEDB_ERR;
  }

  // Create VFS struct
  *vfs = new (std::nothrow) tiledb_vfs_t;
  if (*vfs == nullptr) {
    auto st =
        Status::Error("Failed to allocate TileDB virtual filesystem object");
    LOG_STATUS(st);
    save_error(ctx, st);
    return TILEDB_OOM;
  }

  // Create VFS object
  (*vfs)->vfs_ = new (std::nothrow) tiledb::sm::VFS();
  if ((*vfs)->vfs_ == nullptr) {
    auto st =
        Status::Error("Failed to allocate TileDB virtual filesystem object");
    LOG_STATUS(st);
    save_error(ctx, st);
    delete *vfs;
    return TILEDB_OOM;
  }

  // Initialize VFS object
  auto compute_tp = ctx->ctx_->storage_manager()->compute_tp();
  auto io_tp = ctx->ctx_->storage_manager()->io_tp();
  auto vfs_config = config ? config->config_ : nullptr;
  auto ctx_config = ctx->ctx_->storage_manager()->config();
  if (SAVE_ERROR_CATCH(
          ctx,
          (*vfs)->vfs_->init(compute_tp, io_tp, &ctx_config, vfs_config))) {
    delete (*vfs)->vfs_;
    delete vfs;
    return TILEDB_ERR;
  }

  // Success
  return TILEDB_OK;
}

void tiledb_vfs_free(tiledb_vfs_t** vfs) {
  const auto st = (*vfs)->vfs_->terminate();
  if (!st.ok()) {
    LOG_STATUS(st);
  }

  if (vfs != nullptr && *vfs != nullptr) {
    delete (*vfs)->vfs_;
    delete *vfs;
    *vfs = nullptr;
  }
}

int32_t tiledb_vfs_get_config(
    tiledb_ctx_t* ctx, tiledb_vfs_t* vfs, tiledb_config_t** config) {
  if (sanity_check(ctx) == TILEDB_ERR || sanity_check(ctx, vfs) == TILEDB_ERR)
    return TILEDB_ERR;

  // Create a new config struct
  *config = new (std::nothrow) tiledb_config_t;
  if (*config == nullptr)
    return TILEDB_OOM;

  // Create storage manager
  (*config)->config_ = new (std::nothrow) tiledb::sm::Config();
  if ((*config)->config_ == nullptr) {
    delete (*config);
    return TILEDB_OOM;
  }

  *((*config)->config_) = vfs->vfs_->config();

  // Success
  return TILEDB_OK;
}

int32_t tiledb_vfs_create_bucket(
    tiledb_ctx_t* ctx, tiledb_vfs_t* vfs, const char* uri) {
  if (sanity_check(ctx) == TILEDB_ERR || sanity_check(ctx, vfs) == TILEDB_ERR)
    return TILEDB_ERR;

  if (SAVE_ERROR_CATCH(ctx, vfs->vfs_->create_bucket(tiledb::sm::URI(uri))))
    return TILEDB_ERR;

  return TILEDB_OK;
}

int32_t tiledb_vfs_remove_bucket(
    tiledb_ctx_t* ctx, tiledb_vfs_t* vfs, const char* uri) {
  if (sanity_check(ctx) == TILEDB_ERR || sanity_check(ctx, vfs) == TILEDB_ERR)
    return TILEDB_ERR;

  if (SAVE_ERROR_CATCH(ctx, vfs->vfs_->remove_bucket(tiledb::sm::URI(uri))))
    return TILEDB_ERR;

  return TILEDB_OK;
}

int32_t tiledb_vfs_empty_bucket(
    tiledb_ctx_t* ctx, tiledb_vfs_t* vfs, const char* uri) {
  if (sanity_check(ctx) == TILEDB_ERR || sanity_check(ctx, vfs) == TILEDB_ERR)
    return TILEDB_ERR;

  if (SAVE_ERROR_CATCH(ctx, vfs->vfs_->empty_bucket(tiledb::sm::URI(uri))))
    return TILEDB_ERR;

  return TILEDB_OK;
}

int32_t tiledb_vfs_is_empty_bucket(
    tiledb_ctx_t* ctx, tiledb_vfs_t* vfs, const char* uri, int32_t* is_empty) {
  if (sanity_check(ctx) == TILEDB_ERR || sanity_check(ctx, vfs) == TILEDB_ERR)
    return TILEDB_ERR;

  bool b;
  if (SAVE_ERROR_CATCH(
          ctx, vfs->vfs_->is_empty_bucket(tiledb::sm::URI(uri), &b)))
    return TILEDB_ERR;
  *is_empty = (int32_t)b;

  return TILEDB_OK;
}

int32_t tiledb_vfs_is_bucket(
    tiledb_ctx_t* ctx, tiledb_vfs_t* vfs, const char* uri, int32_t* is_bucket) {
  if (sanity_check(ctx) == TILEDB_ERR || sanity_check(ctx, vfs) == TILEDB_ERR)
    return TILEDB_ERR;

  bool exists;
  if (SAVE_ERROR_CATCH(
          ctx, vfs->vfs_->is_bucket(tiledb::sm::URI(uri), &exists)))
    return TILEDB_ERR;

  *is_bucket = (int32_t)exists;

  return TILEDB_OK;
}

int32_t tiledb_vfs_create_dir(
    tiledb_ctx_t* ctx, tiledb_vfs_t* vfs, const char* uri) {
  if (sanity_check(ctx) == TILEDB_ERR || sanity_check(ctx, vfs) == TILEDB_ERR)
    return TILEDB_ERR;

  if (SAVE_ERROR_CATCH(ctx, vfs->vfs_->create_dir(tiledb::sm::URI(uri))))
    return TILEDB_ERR;

  return TILEDB_OK;
}

int32_t tiledb_vfs_is_dir(
    tiledb_ctx_t* ctx, tiledb_vfs_t* vfs, const char* uri, int32_t* is_dir) {
  if (sanity_check(ctx) == TILEDB_ERR || sanity_check(ctx, vfs) == TILEDB_ERR)
    return TILEDB_ERR;

  bool exists;
  if (SAVE_ERROR_CATCH(ctx, vfs->vfs_->is_dir(tiledb::sm::URI(uri), &exists)))
    return TILEDB_ERR;
  *is_dir = (int32_t)exists;

  return TILEDB_OK;
}

int32_t tiledb_vfs_remove_dir(
    tiledb_ctx_t* ctx, tiledb_vfs_t* vfs, const char* uri) {
  if (sanity_check(ctx) == TILEDB_ERR || sanity_check(ctx, vfs) == TILEDB_ERR)
    return TILEDB_ERR;

  if (SAVE_ERROR_CATCH(ctx, vfs->vfs_->remove_dir(tiledb::sm::URI(uri))))
    return TILEDB_ERR;

  return TILEDB_OK;
}

int32_t tiledb_vfs_is_file(
    tiledb_ctx_t* ctx, tiledb_vfs_t* vfs, const char* uri, int32_t* is_file) {
  if (sanity_check(ctx) == TILEDB_ERR || sanity_check(ctx, vfs) == TILEDB_ERR)
    return TILEDB_ERR;

  bool exists;
  if (SAVE_ERROR_CATCH(ctx, vfs->vfs_->is_file(tiledb::sm::URI(uri), &exists)))
    return TILEDB_ERR;
  *is_file = (int32_t)exists;

  return TILEDB_OK;
}

int32_t tiledb_vfs_remove_file(
    tiledb_ctx_t* ctx, tiledb_vfs_t* vfs, const char* uri) {
  if (sanity_check(ctx) == TILEDB_ERR || sanity_check(ctx, vfs) == TILEDB_ERR)
    return TILEDB_ERR;

  if (SAVE_ERROR_CATCH(ctx, vfs->vfs_->remove_file(tiledb::sm::URI(uri))))
    return TILEDB_ERR;

  return TILEDB_OK;
}

int32_t tiledb_vfs_dir_size(
    tiledb_ctx_t* ctx, tiledb_vfs_t* vfs, const char* uri, uint64_t* size) {
  if (sanity_check(ctx) == TILEDB_ERR || sanity_check(ctx, vfs) == TILEDB_ERR)
    return TILEDB_ERR;

  if (SAVE_ERROR_CATCH(ctx, vfs->vfs_->dir_size(tiledb::sm::URI(uri), size)))
    return TILEDB_ERR;

  return TILEDB_OK;
}

int32_t tiledb_vfs_file_size(
    tiledb_ctx_t* ctx, tiledb_vfs_t* vfs, const char* uri, uint64_t* size) {
  if (sanity_check(ctx) == TILEDB_ERR || sanity_check(ctx, vfs) == TILEDB_ERR)
    return TILEDB_ERR;

  if (SAVE_ERROR_CATCH(ctx, vfs->vfs_->file_size(tiledb::sm::URI(uri), size)))
    return TILEDB_ERR;

  return TILEDB_OK;
}

int32_t tiledb_vfs_move_file(
    tiledb_ctx_t* ctx,
    tiledb_vfs_t* vfs,
    const char* old_uri,
    const char* new_uri) {
  if (sanity_check(ctx) == TILEDB_ERR || sanity_check(ctx, vfs) == TILEDB_ERR)
    return TILEDB_ERR;

  if (SAVE_ERROR_CATCH(
          ctx,
          vfs->vfs_->move_file(
              tiledb::sm::URI(old_uri), tiledb::sm::URI(new_uri))))
    return TILEDB_ERR;

  return TILEDB_OK;
}

int32_t tiledb_vfs_move_dir(
    tiledb_ctx_t* ctx,
    tiledb_vfs_t* vfs,
    const char* old_uri,
    const char* new_uri) {
  if (sanity_check(ctx) == TILEDB_ERR || sanity_check(ctx, vfs) == TILEDB_ERR)
    return TILEDB_ERR;

  if (SAVE_ERROR_CATCH(
          ctx,
          vfs->vfs_->move_dir(
              tiledb::sm::URI(old_uri), tiledb::sm::URI(new_uri))))
    return TILEDB_ERR;

  return TILEDB_OK;
}

int32_t tiledb_vfs_copy_file(
    tiledb_ctx_t* ctx,
    tiledb_vfs_t* vfs,
    const char* old_uri,
    const char* new_uri) {
  if (sanity_check(ctx) == TILEDB_ERR || sanity_check(ctx, vfs) == TILEDB_ERR)
    return TILEDB_ERR;

  if (SAVE_ERROR_CATCH(
          ctx,
          vfs->vfs_->copy_file(
              tiledb::sm::URI(old_uri), tiledb::sm::URI(new_uri))))
    return TILEDB_ERR;

  return TILEDB_OK;
}

int32_t tiledb_vfs_copy_dir(
    tiledb_ctx_t* ctx,
    tiledb_vfs_t* vfs,
    const char* old_uri,
    const char* new_uri) {
  if (sanity_check(ctx) == TILEDB_ERR || sanity_check(ctx, vfs) == TILEDB_ERR)
    return TILEDB_ERR;

  if (SAVE_ERROR_CATCH(
          ctx,
          vfs->vfs_->copy_dir(
              tiledb::sm::URI(old_uri), tiledb::sm::URI(new_uri))))
    return TILEDB_ERR;

  return TILEDB_OK;
}

int32_t tiledb_vfs_open(
    tiledb_ctx_t* ctx,
    tiledb_vfs_t* vfs,
    const char* uri,
    tiledb_vfs_mode_t mode,
    tiledb_vfs_fh_t** fh) {
  if (sanity_check(ctx) == TILEDB_ERR || sanity_check(ctx, vfs) == TILEDB_ERR)
    return TILEDB_ERR;

  *fh = new (std::nothrow) tiledb_vfs_fh_t;
  if (*fh == nullptr) {
    auto st = Status::Error(
        "Failed to create TileDB VFS file handle; Memory allocation error");
    LOG_STATUS(st);
    save_error(ctx, st);
    return TILEDB_OOM;
  }

  // Check URI
  auto fh_uri = tiledb::sm::URI(uri);
  if (fh_uri.is_invalid()) {
    auto st =
        Status::Error("Failed to create TileDB VFS file handle; Invalid URI");
    delete *fh;
    *fh = nullptr;
    LOG_STATUS(st);
    save_error(ctx, st);
    return TILEDB_ERR;
  }
  auto vfs_mode = static_cast<tiledb::sm::VFSMode>(mode);

  // Create VFS file handle
  (*fh)->vfs_fh_ =
      new (std::nothrow) tiledb::sm::VFSFileHandle(fh_uri, vfs->vfs_, vfs_mode);
  if ((*fh)->vfs_fh_ == nullptr) {
    auto st = Status::Error(
        "Failed to create TileDB VFS file handle; Memory allocation error");
    LOG_STATUS(st);
    save_error(ctx, st);
    delete (*fh);
    *fh = nullptr;
    return TILEDB_OOM;
  }

  // Open VFS file
  if (SAVE_ERROR_CATCH(ctx, (*fh)->vfs_fh_->open())) {
    delete (*fh)->vfs_fh_;
    delete (*fh);
    *fh = nullptr;
    return TILEDB_ERR;
  }

  return TILEDB_OK;
}

int32_t tiledb_vfs_close(tiledb_ctx_t* ctx, tiledb_vfs_fh_t* fh) {
  if (sanity_check(ctx) == TILEDB_ERR || sanity_check(ctx, fh) == TILEDB_ERR)
    return TILEDB_ERR;

  if (SAVE_ERROR_CATCH(ctx, fh->vfs_fh_->close()))
    return TILEDB_ERR;

  return TILEDB_OK;
}

int32_t tiledb_vfs_read(
    tiledb_ctx_t* ctx,
    tiledb_vfs_fh_t* fh,
    uint64_t offset,
    void* buffer,
    uint64_t nbytes) {
  if (sanity_check(ctx) == TILEDB_ERR || sanity_check(ctx, fh) == TILEDB_ERR)
    return TILEDB_ERR;

  if (SAVE_ERROR_CATCH(ctx, fh->vfs_fh_->read(offset, buffer, nbytes)))
    return TILEDB_ERR;

  return TILEDB_OK;
}

int32_t tiledb_vfs_write(
    tiledb_ctx_t* ctx,
    tiledb_vfs_fh_t* fh,
    const void* buffer,
    uint64_t nbytes) {
  if (sanity_check(ctx) == TILEDB_ERR || sanity_check(ctx, fh) == TILEDB_ERR)
    return TILEDB_ERR;

  if (SAVE_ERROR_CATCH(ctx, fh->vfs_fh_->write(buffer, nbytes)))
    return TILEDB_ERR;

  return TILEDB_OK;
}

int32_t tiledb_vfs_sync(tiledb_ctx_t* ctx, tiledb_vfs_fh_t* fh) {
  if (sanity_check(ctx) == TILEDB_ERR || sanity_check(ctx, fh) == TILEDB_ERR)
    return TILEDB_ERR;

  if (SAVE_ERROR_CATCH(ctx, fh->vfs_fh_->sync()))
    return TILEDB_ERR;

  return TILEDB_OK;
}

int32_t tiledb_vfs_ls(
    tiledb_ctx_t* ctx,
    tiledb_vfs_t* vfs,
    const char* path,
    int32_t (*callback)(const char*, void*),
    void* data) {
  // Sanity checks
  if (sanity_check(ctx) == TILEDB_ERR)
    return TILEDB_ERR;
  if (callback == nullptr) {
    auto st =
        Status::Error("Cannot initiate VFS ls; Invalid callback function");
    LOG_STATUS(st);
    save_error(ctx, st);
    return TILEDB_ERR;
  }

  // Get children
  std::vector<tiledb::sm::URI> children;
  auto st = vfs->vfs_->ls(tiledb::sm::URI(path), &children);

  if (!st.ok())
    return TILEDB_ERR;

  // Apply the callback to every child
  int rc = 1;
  for (const auto& uri : children) {
    rc = callback(uri.to_string().c_str(), data);
    if (rc != 1)
      break;
  }

  if (rc == -1)
    return TILEDB_ERR;
  return TILEDB_OK;
}

void tiledb_vfs_fh_free(tiledb_vfs_fh_t** fh) {
  if (fh != nullptr && *fh != nullptr) {
    delete (*fh)->vfs_fh_;
    delete *fh;
    *fh = nullptr;
  }
}

int32_t tiledb_vfs_fh_is_closed(
    tiledb_ctx_t* ctx, tiledb_vfs_fh_t* fh, int32_t* is_closed) {
  if (sanity_check(ctx) == TILEDB_ERR || sanity_check(ctx, fh) == TILEDB_ERR)
    return TILEDB_ERR;

  *is_closed = !fh->vfs_fh_->is_open();

  return TILEDB_OK;
}

int32_t tiledb_vfs_touch(
    tiledb_ctx_t* ctx, tiledb_vfs_t* vfs, const char* uri) {
  if (sanity_check(ctx) == TILEDB_ERR || sanity_check(ctx, vfs) == TILEDB_ERR)
    return TILEDB_ERR;

  if (SAVE_ERROR_CATCH(ctx, vfs->vfs_->touch(tiledb::sm::URI(uri))))
    return TILEDB_ERR;

  return TILEDB_OK;
}

/* ****************************** */
/*              URI               */
/* ****************************** */

int32_t tiledb_uri_to_path(
    tiledb_ctx_t* ctx, const char* uri, char* path_out, uint32_t* path_length) {
  if (sanity_check(ctx) == TILEDB_ERR || uri == nullptr ||
      path_out == nullptr || path_length == nullptr)
    return TILEDB_ERR;

  std::string path = tiledb::sm::URI::to_path(uri);
  if (path.empty() || path.length() + 1 > *path_length) {
    *path_length = 0;
    return TILEDB_ERR;
  } else {
    *path_length = static_cast<uint32_t>(path.length());
    path.copy(path_out, path.length());
    path_out[path.length()] = '\0';
    return TILEDB_OK;
  }
}

/* ****************************** */
/*             Stats              */
/* ****************************** */

int32_t tiledb_stats_enable() {
  tiledb::sm::stats::all_stats.set_enabled(true);
  return TILEDB_OK;
}

int32_t tiledb_stats_disable() {
  tiledb::sm::stats::all_stats.set_enabled(false);
  return TILEDB_OK;
}

int32_t tiledb_stats_reset() {
  tiledb::sm::stats::all_stats.reset();
  return TILEDB_OK;
}

int32_t tiledb_stats_dump(FILE* out) {
  tiledb::sm::stats::all_stats.dump(out);
  return TILEDB_OK;
}

int32_t tiledb_stats_dump_str(char** out) {
  if (out == nullptr)
    return TILEDB_ERR;

  std::string str;
  tiledb::sm::stats::all_stats.dump(&str);

  *out = static_cast<char*>(std::malloc(str.size() + 1));
  if (*out == nullptr)
    return TILEDB_ERR;

  std::memcpy(*out, str.data(), str.size());
  (*out)[str.size()] = '\0';

  return TILEDB_OK;
}

int32_t tiledb_stats_raw_dump(FILE* out) {
  tiledb::sm::stats::all_stats.raw_dump(out);
  return TILEDB_OK;
}

int32_t tiledb_stats_raw_dump_str(char** out) {
  if (out == nullptr)
    return TILEDB_ERR;

  std::string str;
  tiledb::sm::stats::all_stats.raw_dump(&str);

  *out = static_cast<char*>(std::malloc(str.size() + 1));
  if (*out == nullptr)
    return TILEDB_ERR;

  std::memcpy(*out, str.data(), str.size());
  (*out)[str.size()] = '\0';

  return TILEDB_OK;
}

int32_t tiledb_stats_free_str(char** out) {
  if (out != nullptr) {
    std::free(*out);
    *out = nullptr;
  }
  return TILEDB_OK;
}

/* ****************************** */
/*          Heap Profiler         */
/* ****************************** */

int32_t tiledb_heap_profiler_enable(
    const char* const file_name_prefix,
    const uint64_t dump_interval_ms,
    const uint64_t dump_interval_bytes,
    const uint64_t dump_threshold_bytes) {
  tiledb::common::heap_profiler.enable(
      file_name_prefix ? std::string(file_name_prefix) : "",
      dump_interval_ms,
      dump_interval_bytes,
      dump_threshold_bytes);
  return TILEDB_OK;
}

/* ****************************** */
/*          Serialization         */
/* ****************************** */

int32_t tiledb_serialize_array_schema(
    tiledb_ctx_t* ctx,
    const tiledb_array_schema_t* array_schema,
    tiledb_serialization_type_t serialize_type,
    int32_t client_side,
    tiledb_buffer_t** buffer) {
  // Sanity check
  if (sanity_check(ctx) == TILEDB_ERR ||
      sanity_check(ctx, array_schema) == TILEDB_ERR)
    return TILEDB_ERR;

  // Create buffer
  if (tiledb_buffer_alloc(ctx, buffer) != TILEDB_OK ||
      sanity_check(ctx, *buffer) == TILEDB_ERR)
    return TILEDB_ERR;

  if (SAVE_ERROR_CATCH(
          ctx,
          tiledb::sm::serialization::array_schema_serialize(
              array_schema->array_schema_,
              (tiledb::sm::SerializationType)serialize_type,
              (*buffer)->buffer_,
              client_side)))
    return TILEDB_ERR;

  return TILEDB_OK;
}

int32_t tiledb_deserialize_array_schema(
    tiledb_ctx_t* ctx,
    const tiledb_buffer_t* buffer,
    tiledb_serialization_type_t serialize_type,
    int32_t client_side,
    tiledb_array_schema_t** array_schema) {
  // Currently unused:
  (void)client_side;

  // Sanity check
  if (sanity_check(ctx) == TILEDB_ERR ||
      sanity_check(ctx, buffer) == TILEDB_ERR)
    return TILEDB_ERR;

  // Create array schema struct
  *array_schema = new (std::nothrow) tiledb_array_schema_t;
  if (*array_schema == nullptr) {
    auto st = Status::Error("Failed to allocate TileDB array schema object");
    LOG_STATUS(st);
    save_error(ctx, st);
    return TILEDB_OOM;
  }

  if (SAVE_ERROR_CATCH(
          ctx,
          tiledb::sm::serialization::array_schema_deserialize(
              &((*array_schema)->array_schema_),
              (tiledb::sm::SerializationType)serialize_type,
              *buffer->buffer_))) {
    delete *array_schema;
    return TILEDB_ERR;
  }

  return TILEDB_OK;
}

int32_t tiledb_serialize_query(
    tiledb_ctx_t* ctx,
    const tiledb_query_t* query,
    tiledb_serialization_type_t serialize_type,
    int32_t client_side,
    tiledb_buffer_list_t** buffer_list) {
  // Sanity check
  if (sanity_check(ctx) == TILEDB_ERR || sanity_check(ctx, query) == TILEDB_ERR)
    return TILEDB_ERR;

  // Allocate a buffer list
  if (tiledb_buffer_list_alloc(ctx, buffer_list) != TILEDB_OK ||
      sanity_check(ctx, *buffer_list) == TILEDB_ERR)
    return TILEDB_ERR;

  if (SAVE_ERROR_CATCH(
          ctx,
          tiledb::sm::serialization::query_serialize(
              query->query_,
              (tiledb::sm::SerializationType)serialize_type,
              client_side == 1,
              (*buffer_list)->buffer_list_)))
    return TILEDB_ERR;

  return TILEDB_OK;
}

int32_t tiledb_deserialize_query(
    tiledb_ctx_t* ctx,
    const tiledb_buffer_t* buffer,
    tiledb_serialization_type_t serialize_type,
    int32_t client_side,
    tiledb_query_t* query) {
  // Sanity check
  if (sanity_check(ctx) == TILEDB_ERR ||
      sanity_check(ctx, query) == TILEDB_ERR ||
      sanity_check(ctx, buffer) == TILEDB_ERR)
    return TILEDB_ERR;

  if (SAVE_ERROR_CATCH(
          ctx,
          tiledb::sm::serialization::query_deserialize(
              *buffer->buffer_,
              (tiledb::sm::SerializationType)serialize_type,
              client_side == 1,
              nullptr,
              query->query_,
              ctx->ctx_->storage_manager()->compute_tp())))
    return TILEDB_ERR;

  return TILEDB_OK;
}

int32_t tiledb_serialize_array_nonempty_domain(
    tiledb_ctx_t* ctx,
    const tiledb_array_t* array,
    const void* nonempty_domain,
    int32_t is_empty,
    tiledb_serialization_type_t serialize_type,
    int32_t client_side,
    tiledb_buffer_t** buffer) {
  // Currently unused:
  (void)client_side;

  // Sanity check
  if (sanity_check(ctx) == TILEDB_ERR || sanity_check(ctx, array) == TILEDB_ERR)
    return TILEDB_ERR;

  // Create buffer
  if (tiledb_buffer_alloc(ctx, buffer) != TILEDB_OK ||
      sanity_check(ctx, *buffer) == TILEDB_ERR)
    return TILEDB_ERR;

  if (SAVE_ERROR_CATCH(
          ctx,
          tiledb::sm::serialization::nonempty_domain_serialize(
              array->array_,
              nonempty_domain,
              is_empty,
              (tiledb::sm::SerializationType)serialize_type,
              (*buffer)->buffer_)))
    return TILEDB_ERR;

  return TILEDB_OK;
}

int32_t tiledb_deserialize_array_nonempty_domain(
    tiledb_ctx_t* ctx,
    const tiledb_array_t* array,
    const tiledb_buffer_t* buffer,
    tiledb_serialization_type_t serialize_type,
    int32_t client_side,
    void* nonempty_domain,
    int32_t* is_empty) {
  // Currently unused:
  (void)client_side;

  // Sanity check
  if (sanity_check(ctx) == TILEDB_ERR ||
      sanity_check(ctx, array) == TILEDB_ERR ||
      sanity_check(ctx, buffer) == TILEDB_ERR)
    return TILEDB_ERR;

  bool is_empty_bool;
  if (SAVE_ERROR_CATCH(
          ctx,
          tiledb::sm::serialization::nonempty_domain_deserialize(
              array->array_,
              *buffer->buffer_,
              (tiledb::sm::SerializationType)serialize_type,
              nonempty_domain,
              &is_empty_bool)))
    return TILEDB_ERR;

  *is_empty = is_empty_bool ? 1 : 0;

  return TILEDB_OK;
}

int32_t tiledb_serialize_array_non_empty_domain_all_dimensions(
    tiledb_ctx_t* ctx,
    const tiledb_array_t* array,
    tiledb_serialization_type_t serialize_type,
    int32_t client_side,
    tiledb_buffer_t** buffer) {
  // Currently unused:
  (void)client_side;

  // Sanity check
  if (sanity_check(ctx) == TILEDB_ERR || sanity_check(ctx, array) == TILEDB_ERR)
    return TILEDB_ERR;

  // Create buffer
  if (tiledb_buffer_alloc(ctx, buffer) != TILEDB_OK ||
      sanity_check(ctx, *buffer) == TILEDB_ERR)
    return TILEDB_ERR;

  if (SAVE_ERROR_CATCH(
          ctx,
          tiledb::sm::serialization::nonempty_domain_serialize(
              array->array_,
              (tiledb::sm::SerializationType)serialize_type,
              (*buffer)->buffer_)))
    return TILEDB_ERR;

  return TILEDB_OK;
}

int32_t tiledb_deserialize_array_non_empty_domain_all_dimensions(
    tiledb_ctx_t* ctx,
    tiledb_array_t* array,
    const tiledb_buffer_t* buffer,
    tiledb_serialization_type_t serialize_type,
    int32_t client_side) {
  // Currently unused:
  (void)client_side;

  // Sanity check
  if (sanity_check(ctx) == TILEDB_ERR ||
      sanity_check(ctx, array) == TILEDB_ERR ||
      sanity_check(ctx, buffer) == TILEDB_ERR)
    return TILEDB_ERR;

  if (SAVE_ERROR_CATCH(
          ctx,
          tiledb::sm::serialization::nonempty_domain_deserialize(
              array->array_,
              *buffer->buffer_,
              (tiledb::sm::SerializationType)serialize_type)))
    return TILEDB_ERR;

  return TILEDB_OK;
}

int32_t tiledb_serialize_array_max_buffer_sizes(
    tiledb_ctx_t* ctx,
    const tiledb_array_t* array,
    const void* subarray,
    tiledb_serialization_type_t serialize_type,
    tiledb_buffer_t** buffer) {
  // Sanity check
  if (sanity_check(ctx) == TILEDB_ERR || sanity_check(ctx, array) == TILEDB_ERR)
    return TILEDB_ERR;

  // Allocate buffer
  if (tiledb_buffer_alloc(ctx, buffer) != TILEDB_OK ||
      sanity_check(ctx, *buffer) == TILEDB_ERR)
    return TILEDB_ERR;

  // Serialize
  if (SAVE_ERROR_CATCH(
          ctx,
          tiledb::sm::serialization::max_buffer_sizes_serialize(
              array->array_,
              subarray,
              (tiledb::sm::SerializationType)serialize_type,
              (*buffer)->buffer_))) {
    tiledb_buffer_free(buffer);
    return TILEDB_ERR;
  }

  return TILEDB_OK;
}

int32_t tiledb_serialize_array_metadata(
    tiledb_ctx_t* ctx,
    const tiledb_array_t* array,
    tiledb_serialization_type_t serialize_type,
    tiledb_buffer_t** buffer) {
  // Sanity check
  if (sanity_check(ctx) == TILEDB_ERR || sanity_check(ctx, array) == TILEDB_ERR)
    return TILEDB_ERR;

  // Allocate buffer
  if (tiledb_buffer_alloc(ctx, buffer) != TILEDB_OK ||
      sanity_check(ctx, *buffer) == TILEDB_ERR)
    return TILEDB_ERR;

  // Serialize
  if (SAVE_ERROR_CATCH(
          ctx,
          tiledb::sm::serialization::array_metadata_serialize(
              array->array_,
              (tiledb::sm::SerializationType)serialize_type,
              (*buffer)->buffer_))) {
    tiledb_buffer_free(buffer);
    return TILEDB_ERR;
  }

  return TILEDB_OK;
}

int32_t tiledb_deserialize_array_metadata(
    tiledb_ctx_t* ctx,
    tiledb_array_t* array,
    tiledb_serialization_type_t serialize_type,
    const tiledb_buffer_t* buffer) {
  // Sanity check
  if (sanity_check(ctx) == TILEDB_ERR ||
      sanity_check(ctx, array) == TILEDB_ERR ||
      sanity_check(ctx, buffer) == TILEDB_ERR)
    return TILEDB_ERR;

  // Deserialize
  if (SAVE_ERROR_CATCH(
          ctx,
          tiledb::sm::serialization::array_metadata_deserialize(
              array->array_,
              (tiledb::sm::SerializationType)serialize_type,
              *(buffer->buffer_)))) {
    return TILEDB_ERR;
  }

  return TILEDB_OK;
}

int32_t tiledb_serialize_query_est_result_sizes(
    tiledb_ctx_t* ctx,
    const tiledb_query_t* query,
    tiledb_serialization_type_t serialize_type,
    int32_t client_side,
    tiledb_buffer_t** buffer) {
  // Sanity check
  if (sanity_check(ctx) == TILEDB_ERR || sanity_check(ctx, query) == TILEDB_ERR)
    return TILEDB_ERR;

  // Allocate buffer
  if (tiledb_buffer_alloc(ctx, buffer) != TILEDB_OK ||
      sanity_check(ctx, *buffer) == TILEDB_ERR)
    return TILEDB_ERR;

  if (SAVE_ERROR_CATCH(
          ctx,
          tiledb::sm::serialization::query_est_result_size_serialize(
              query->query_,
              (tiledb::sm::SerializationType)serialize_type,
              client_side == 1,
              (*buffer)->buffer_)))
    return TILEDB_ERR;

  return TILEDB_OK;
}

int32_t tiledb_deserialize_query_est_result_sizes(
    tiledb_ctx_t* ctx,
    tiledb_query_t* query,
    tiledb_serialization_type_t serialize_type,
    int32_t client_side,
    const tiledb_buffer_t* buffer) {
  // Sanity check
  if (sanity_check(ctx) == TILEDB_ERR ||
      sanity_check(ctx, query) == TILEDB_ERR ||
      sanity_check(ctx, buffer) == TILEDB_ERR)
    return TILEDB_ERR;

  if (SAVE_ERROR_CATCH(
          ctx,
          tiledb::sm::serialization::query_est_result_size_deserialize(
              query->query_,
              (tiledb::sm::SerializationType)serialize_type,
              client_side == 1,
              *buffer->buffer_)))
    return TILEDB_ERR;

  return TILEDB_OK;
}

/* ****************************** */
/*            C++ API             */
/* ****************************** */

int32_t tiledb::impl::tiledb_query_submit_async_func(
    tiledb_ctx_t* ctx,
    tiledb_query_t* query,
    void* callback_func,
    void* callback_data) {
  if (sanity_check(ctx) == TILEDB_ERR ||
      sanity_check(ctx, query) == TILEDB_ERR || callback_func == nullptr)
    return TILEDB_ERR;

  std::function<void(void*)> callback =
      *reinterpret_cast<std::function<void(void*)>*>(callback_func);

  if (SAVE_ERROR_CATCH(
          ctx, query->query_->submit_async(callback, callback_data)))
    return TILEDB_ERR;

  return TILEDB_OK;
}

/* ****************************** */
/*          FRAGMENT INFO         */
/* ****************************** */

int32_t tiledb_fragment_info_alloc(
    tiledb_ctx_t* ctx,
    const char* array_uri,
    tiledb_fragment_info_t** fragment_info) {
  if (sanity_check(ctx) == TILEDB_ERR) {
    *fragment_info = nullptr;
    return TILEDB_ERR;
  }

  // Create fragment info struct
  *fragment_info = new (std::nothrow) tiledb_fragment_info_t;
  if (*fragment_info == nullptr) {
    auto st = Status::Error(
        "Failed to create TileDB fragment info object; Memory allocation "
        "error");
    LOG_STATUS(st);
    save_error(ctx, st);
    return TILEDB_OOM;
  }

  // Check array URI
  auto uri = tiledb::sm::URI(array_uri);
  if (uri.is_invalid()) {
    auto st = Status::Error(
        "Failed to create TileDB fragment info object; Invalid URI");
    delete *fragment_info;
    *fragment_info = nullptr;
    LOG_STATUS(st);
    save_error(ctx, st);
    return TILEDB_ERR;
  }

  // Allocate a fragment info object
  (*fragment_info)->fragment_info_ = new (std::nothrow)
      tiledb::sm::FragmentInfo(uri, ctx->ctx_->storage_manager());
  if ((*fragment_info)->fragment_info_ == nullptr) {
    delete *fragment_info;
    *fragment_info = nullptr;
    auto st = Status::Error(
        "Failed to create TileDB fragment info object; Memory allocation "
        "error");
    LOG_STATUS(st);
    save_error(ctx, st);
    return TILEDB_OOM;
  }

  // Success
  return TILEDB_OK;
}

void tiledb_fragment_info_free(tiledb_fragment_info_t** fragment_info) {
  if (fragment_info != nullptr && *fragment_info != nullptr) {
    delete (*fragment_info)->fragment_info_;
    delete *fragment_info;
    *fragment_info = nullptr;
  }
}

int32_t tiledb_fragment_info_load(
    tiledb_ctx_t* ctx, tiledb_fragment_info_t* fragment_info) {
  return tiledb_fragment_info_load_with_key(
      ctx, fragment_info, TILEDB_NO_ENCRYPTION, nullptr, 0);
}

int32_t tiledb_fragment_info_load_with_key(
    tiledb_ctx_t* ctx,
    tiledb_fragment_info_t* fragment_info,
    tiledb_encryption_type_t encryption_type,
    const void* encryption_key,
    uint32_t key_length) {
  if (sanity_check(ctx) == TILEDB_ERR ||
      sanity_check(ctx, fragment_info) == TILEDB_ERR)
    return TILEDB_ERR;

  // Create key
  tiledb::sm::EncryptionKey key;
  if (SAVE_ERROR_CATCH(
          ctx,
          key.set_key(
              static_cast<tiledb::sm::EncryptionType>(encryption_type),
              encryption_key,
              key_length)))
    return TILEDB_ERR;

  // Load fragment info
  if (SAVE_ERROR_CATCH(ctx, fragment_info->fragment_info_->load(key)))
    return TILEDB_ERR;

  return TILEDB_OK;
}

int32_t tiledb_fragment_info_get_fragment_num(
    tiledb_ctx_t* ctx,
    tiledb_fragment_info_t* fragment_info,
    uint32_t* fragment_num) {
  if (sanity_check(ctx) == TILEDB_ERR ||
      sanity_check(ctx, fragment_info) == TILEDB_ERR)
    return TILEDB_ERR;

  *fragment_num = fragment_info->fragment_info_->fragment_num();

  return TILEDB_OK;
}

int32_t tiledb_fragment_info_get_fragment_uri(
    tiledb_ctx_t* ctx,
    tiledb_fragment_info_t* fragment_info,
    uint32_t fid,
    const char** uri) {
  if (sanity_check(ctx) == TILEDB_ERR ||
      sanity_check(ctx, fragment_info) == TILEDB_ERR)
    return TILEDB_ERR;

  if (SAVE_ERROR_CATCH(
          ctx, fragment_info->fragment_info_->get_fragment_uri(fid, uri)))
    return TILEDB_ERR;

  return TILEDB_OK;
}

int32_t tiledb_fragment_info_get_fragment_size(
    tiledb_ctx_t* ctx,
    tiledb_fragment_info_t* fragment_info,
    uint32_t fid,
    uint64_t* size) {
  if (sanity_check(ctx) == TILEDB_ERR ||
      sanity_check(ctx, fragment_info) == TILEDB_ERR)
    return TILEDB_ERR;

  if (SAVE_ERROR_CATCH(
          ctx, fragment_info->fragment_info_->get_fragment_size(fid, size)))
    return TILEDB_ERR;

  return TILEDB_OK;
}

int32_t tiledb_fragment_info_get_dense(
    tiledb_ctx_t* ctx,
    tiledb_fragment_info_t* fragment_info,
    uint32_t fid,
    int32_t* dense) {
  if (sanity_check(ctx) == TILEDB_ERR ||
      sanity_check(ctx, fragment_info) == TILEDB_ERR)
    return TILEDB_ERR;

  if (SAVE_ERROR_CATCH(
          ctx, fragment_info->fragment_info_->get_dense(fid, dense)))
    return TILEDB_ERR;

  return TILEDB_OK;
}

int32_t tiledb_fragment_info_get_sparse(
    tiledb_ctx_t* ctx,
    tiledb_fragment_info_t* fragment_info,
    uint32_t fid,
    int32_t* sparse) {
  if (sanity_check(ctx) == TILEDB_ERR ||
      sanity_check(ctx, fragment_info) == TILEDB_ERR)
    return TILEDB_ERR;

  if (SAVE_ERROR_CATCH(
          ctx, fragment_info->fragment_info_->get_sparse(fid, sparse)))
    return TILEDB_ERR;

  return TILEDB_OK;
}

int32_t tiledb_fragment_info_get_timestamp_range(
    tiledb_ctx_t* ctx,
    tiledb_fragment_info_t* fragment_info,
    uint32_t fid,
    uint64_t* start,
    uint64_t* end) {
  if (sanity_check(ctx) == TILEDB_ERR ||
      sanity_check(ctx, fragment_info) == TILEDB_ERR)
    return TILEDB_ERR;

  if (SAVE_ERROR_CATCH(
          ctx,
          fragment_info->fragment_info_->get_timestamp_range(fid, start, end)))
    return TILEDB_ERR;

  return TILEDB_OK;
}

int32_t tiledb_fragment_info_get_non_empty_domain_from_index(
    tiledb_ctx_t* ctx,
    tiledb_fragment_info_t* fragment_info,
    uint32_t fid,
    uint32_t did,
    void* domain) {
  if (sanity_check(ctx) == TILEDB_ERR ||
      sanity_check(ctx, fragment_info) == TILEDB_ERR)
    return TILEDB_ERR;

  if (SAVE_ERROR_CATCH(
          ctx,
          fragment_info->fragment_info_->get_non_empty_domain(
              fid, did, domain)))
    return TILEDB_ERR;

  return TILEDB_OK;
}

int32_t tiledb_fragment_info_get_non_empty_domain_from_name(
    tiledb_ctx_t* ctx,
    tiledb_fragment_info_t* fragment_info,
    uint32_t fid,
    const char* dim_name,
    void* domain) {
  if (sanity_check(ctx) == TILEDB_ERR ||
      sanity_check(ctx, fragment_info) == TILEDB_ERR)
    return TILEDB_ERR;

  if (SAVE_ERROR_CATCH(
          ctx,
          fragment_info->fragment_info_->get_non_empty_domain(
              fid, dim_name, domain)))
    return TILEDB_ERR;

  return TILEDB_OK;
}

int32_t tiledb_fragment_info_get_non_empty_domain_var_size_from_index(
    tiledb_ctx_t* ctx,
    tiledb_fragment_info_t* fragment_info,
    uint32_t fid,
    uint32_t did,
    uint64_t* start_size,
    uint64_t* end_size) {
  if (sanity_check(ctx) == TILEDB_ERR ||
      sanity_check(ctx, fragment_info) == TILEDB_ERR)
    return TILEDB_ERR;

  if (SAVE_ERROR_CATCH(
          ctx,
          fragment_info->fragment_info_->get_non_empty_domain_var_size(
              fid, did, start_size, end_size)))
    return TILEDB_ERR;

  return TILEDB_OK;
}

int32_t tiledb_fragment_info_get_non_empty_domain_var_size_from_name(
    tiledb_ctx_t* ctx,
    tiledb_fragment_info_t* fragment_info,
    uint32_t fid,
    const char* dim_name,
    uint64_t* start_size,
    uint64_t* end_size) {
  if (sanity_check(ctx) == TILEDB_ERR ||
      sanity_check(ctx, fragment_info) == TILEDB_ERR)
    return TILEDB_ERR;

  if (SAVE_ERROR_CATCH(
          ctx,
          fragment_info->fragment_info_->get_non_empty_domain_var_size(
              fid, dim_name, start_size, end_size)))
    return TILEDB_ERR;

  return TILEDB_OK;
}

int32_t tiledb_fragment_info_get_non_empty_domain_var_from_index(
    tiledb_ctx_t* ctx,
    tiledb_fragment_info_t* fragment_info,
    uint32_t fid,
    uint32_t did,
    void* start,
    void* end) {
  if (sanity_check(ctx) == TILEDB_ERR ||
      sanity_check(ctx, fragment_info) == TILEDB_ERR)
    return TILEDB_ERR;

  if (SAVE_ERROR_CATCH(
          ctx,
          fragment_info->fragment_info_->get_non_empty_domain_var(
              fid, did, start, end)))
    return TILEDB_ERR;

  return TILEDB_OK;
}

int32_t tiledb_fragment_info_get_non_empty_domain_var_from_name(
    tiledb_ctx_t* ctx,
    tiledb_fragment_info_t* fragment_info,
    uint32_t fid,
    const char* dim_name,
    void* start,
    void* end) {
  if (sanity_check(ctx) == TILEDB_ERR ||
      sanity_check(ctx, fragment_info) == TILEDB_ERR)
    return TILEDB_ERR;

  if (SAVE_ERROR_CATCH(
          ctx,
          fragment_info->fragment_info_->get_non_empty_domain_var(
              fid, dim_name, start, end)))
    return TILEDB_ERR;

  return TILEDB_OK;
}

int32_t tiledb_fragment_info_get_cell_num(
    tiledb_ctx_t* ctx,
    tiledb_fragment_info_t* fragment_info,
    uint32_t fid,
    uint64_t* cell_num) {
  if (sanity_check(ctx) == TILEDB_ERR ||
      sanity_check(ctx, fragment_info) == TILEDB_ERR)
    return TILEDB_ERR;

  if (SAVE_ERROR_CATCH(
          ctx, fragment_info->fragment_info_->get_cell_num(fid, cell_num)))
    return TILEDB_ERR;

  return TILEDB_OK;
}

int32_t tiledb_fragment_info_get_version(
    tiledb_ctx_t* ctx,
    tiledb_fragment_info_t* fragment_info,
    uint32_t fid,
    uint32_t* version) {
  if (sanity_check(ctx) == TILEDB_ERR ||
      sanity_check(ctx, fragment_info) == TILEDB_ERR)
    return TILEDB_ERR;

  if (SAVE_ERROR_CATCH(
          ctx, fragment_info->fragment_info_->get_version(fid, version)))
    return TILEDB_ERR;

  return TILEDB_OK;
}

int32_t tiledb_fragment_info_has_consolidated_metadata(
    tiledb_ctx_t* ctx,
    tiledb_fragment_info_t* fragment_info,
    uint32_t fid,
    int32_t* has) {
  if (sanity_check(ctx) == TILEDB_ERR ||
      sanity_check(ctx, fragment_info) == TILEDB_ERR)
    return TILEDB_ERR;

  if (SAVE_ERROR_CATCH(
          ctx,
          fragment_info->fragment_info_->has_consolidated_metadata(fid, has)))
    return TILEDB_ERR;

  return TILEDB_OK;
}

int32_t tiledb_fragment_info_get_unconsolidated_metadata_num(
    tiledb_ctx_t* ctx,
    tiledb_fragment_info_t* fragment_info,
    uint32_t* unconsolidated) {
  if (sanity_check(ctx) == TILEDB_ERR ||
      sanity_check(ctx, fragment_info) == TILEDB_ERR)
    return TILEDB_ERR;

  *unconsolidated =
      fragment_info->fragment_info_->unconsolidated_metadata_num();

  return TILEDB_OK;
}

int32_t tiledb_fragment_info_get_to_vacuum_num(
    tiledb_ctx_t* ctx,
    tiledb_fragment_info_t* fragment_info,
    uint32_t* to_vacuum_num) {
  if (sanity_check(ctx) == TILEDB_ERR ||
      sanity_check(ctx, fragment_info) == TILEDB_ERR)
    return TILEDB_ERR;

  *to_vacuum_num = fragment_info->fragment_info_->to_vacuum_num();

  return TILEDB_OK;
}

int32_t tiledb_fragment_info_get_to_vacuum_uri(
    tiledb_ctx_t* ctx,
    tiledb_fragment_info_t* fragment_info,
    uint32_t fid,
    const char** uri) {
  if (sanity_check(ctx) == TILEDB_ERR ||
      sanity_check(ctx, fragment_info) == TILEDB_ERR)
    return TILEDB_ERR;

  if (SAVE_ERROR_CATCH(
          ctx, fragment_info->fragment_info_->get_to_vacuum_uri(fid, uri)))
    return TILEDB_ERR;

  return TILEDB_OK;
}

int32_t tiledb_fragment_info_dump(
    tiledb_ctx_t* ctx, const tiledb_fragment_info_t* fragment_info, FILE* out) {
  if (sanity_check(ctx) == TILEDB_ERR ||
      sanity_check(ctx, fragment_info) == TILEDB_ERR)
    return TILEDB_ERR;
  fragment_info->fragment_info_->dump(out);
  return TILEDB_OK;
}<|MERGE_RESOLUTION|>--- conflicted
+++ resolved
@@ -1,9 +1,5 @@
 //#define cppTILEDB_COND_SUB_SUBARRAY_FOR_QUERY 1
-<<<<<<< HEAD
 #define DEVING_SUBARRAY_PARTITIONER 1
-=======
-#define DEVING_SUBARRAY_PARTITIONER 0
->>>>>>> f995e684
 
 /**
  * @file   tiledb.cc
@@ -3025,20 +3021,6 @@
   // Sanity checks
   if (sanity_check(ctx) == TILEDB_ERR || sanity_check(ctx, query) == TILEDB_ERR)
     return TILEDB_ERR;
-<<<<<<< HEAD
-    // TBD: Should this be enabled now?
-#if 0 && cppTILEDB_COND_SUB_SUBARRAY_FOR_QUERY
-  auto& which_subarray =
-      (query->query_->type() == tiledb::sm::QueryType::WRITE) ?
-          query->wsubarray_ :
-          query->rsubarray_;
-  if (sanity_check(ctx, which_subarray) == TILEDB_ERR)
-    return TILEDB_ERR;
-  if (TILEDB_OK != tiledb_query_set_subarray_t(ctx, query, which_subarray))
-    return TILEDB_ERR;
-#endif
-=======
->>>>>>> f995e684
   if (SAVE_ERROR_CATCH(
           ctx, query->query_->submit_async(callback, callback_data)))
     return TILEDB_ERR;
@@ -3223,34 +3205,6 @@
     return TILEDB_ERR;
 
 #if 01  // && cppTILEDB_COND_SUB_SUBARRAY_FOR_QUERY
-  //Tolerating core logic here (orig from Query::/Writer::/add_range()) since
-  //this is just shimming code trying to mimic original semantics but passing
-  //through new code path (which does not have/support same semantics, as the
-  //subarray... 
-  //TBD: hmm, am I back to the 'array' assoc'd with the 'subarray', and
-  //is that where the query_type in a 'query' comes from anyway?
-  //well yes/no, core 'Query' does retrieve from array, but a query_type is
-  //also passed into tiledb_query_alloc in -addition- to an array... What's
-  //that about?
-#if 0
-  if (query->query_->type() == tiledb::sm::QueryType::WRITE) {
-    if (!query->query_->array_schema()->dense()) {
-      LOG_STATUS(
-          Status::WriterError("Adding a subarray range to a write query is not "
-                              "supported in sparse arrays"));
-      return TILEDB_ERR;
-    }
-    unsigned dim_idx;
-    if (SAVE_ERROR_CATCH(
-          ctx,array_->array_schema()->domain()->get_dimension_index(
-        dim_name, &dim_idx)))
-      return TILEDB_ERR;
-    if (which_subarray->subarray_.is_set(dim_idx))
-      return LOG_STATUS(
-          Status::WriterError("Cannot add range; Multi-range dense writes "
-                              "are not supported"));
-  }
-#endif
   tiledb_subarray_transient_local_t query_subarray(query);
   return tiledb_subarray_add_range_var_by_name(
       ctx, &query_subarray, dim_name, start, start_size, end, end_size);
@@ -3273,15 +3227,6 @@
     return TILEDB_ERR;
 
 #if 01  // && cppTILEDB_COND_SUB_SUBARRAY_FOR_QUERY
-#if 0
-  if (query->query_->type() == tiledb::sm::QueryType::WRITE &&
-      !query->query_->array_schema()->dense()) {
-    LOG_STATUS(
-        Status::WriterError("Getting the number of ranges from a write query "
-                            "is not applicable to sparse arrays"));
-    return TILEDB_ERR;
-  }
-#endif
   tiledb_subarray_transient_local_t query_subarray(query);
 
   return tiledb_subarray_get_range_num(
@@ -3326,15 +3271,6 @@
     return TILEDB_ERR;
 
 #if 01  // && cppTILEDB_COND_SUB_SUBARRAY_FOR_QUERY
-#if 0
-  if (query->query_->type() == tiledb::sm::QueryType::WRITE &&
-      !query->query_->array_schema()->dense()) {
-    LOG_STATUS(
-        Status::WriterError("Getting a range from a write query is not "
-                            "applicable to sparse arrays"));
-    return TILEDB_ERR;
-  }
-#endif
   tiledb_subarray_transient_local_t query_subarray(query);
   return tiledb_subarray_get_range(
       ctx, &query_subarray, dim_idx, range_idx, start, end, stride);
