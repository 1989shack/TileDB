--- conflicted
+++ resolved
@@ -1,9 +1,3 @@
-<<<<<<< HEAD
-//#define cppTILEDB_COND_SUB_SUBARRAY_FOR_QUERY 1
-#define DEVING_SUBARRAY_PARTITIONER 1
-
-=======
->>>>>>> c85f379c
 /**
  * @file   tiledb.cc
  *
@@ -2885,20 +2879,7 @@
       sanity_check(ctx, subarray) == TILEDB_ERR)
     return TILEDB_ERR;
 
-<<<<<<< HEAD
-  // TBD:
-  // a (-useful-) Subarray was init'd with an Array;
-  // a (-useful-) Query was init'd with an Array;
-  // Should the Query.array() and Subarray.array() be validated for
-  // equivalence and this request rejected if not equivalent?
-
-  // Changing this area?
-  // Be careful that the correct ->set_subarray() is called, it's
-  // easy to incorrectly call the one accepting a 'void *' parameter.
-  if (SAVE_ERROR_CATCH(ctx, query->query_->set_subarray(subarray->subarray_)))
-=======
   if (SAVE_ERROR_CATCH(ctx, query->query_->set_subarray(*subarray->subarray_)))
->>>>>>> c85f379c
     return TILEDB_ERR;
 
   return TILEDB_OK;
@@ -3682,17 +3663,6 @@
   if (tiledb_subarray_alloc(ctx, &tdb_array, subarray) != TILEDB_OK) {
     return TILEDB_ERR;
   }
-<<<<<<< HEAD
-  // note: This leaves the returned subarray with references to everything
-  // that was an active part of the query's 'inside' subarray,
-  // currently this consists of a raw pointer to an internal core entity,
-  //(const tiledb::sm::Array* array_; )
-  // so the receiving client should keep those alive as long as the
-  // returned subarray is alive, possibly most easily tracked by keeping
-  // the source query and its dependencies alive.
-  // Any changes to this situation should be noted in the api notes as well.
-=======
->>>>>>> c85f379c
   *(*subarray)->subarray_ = *query->query_->subarray();
   return TILEDB_OK;
 }
@@ -3731,20 +3701,12 @@
 
   // Create a new subarray object
   try {
-<<<<<<< HEAD
-    (*subarray)->subarray_ = new (std::nothrow)
-        tiledb::sm::Subarray(array->array_, /*coalesce_ranges = */ true);
-  } catch (...) {  // in case Subarray constructor (or involved sub-members)
-                   // should throw.
-    //->subarray_ already nullptr from above.
-=======
     (*subarray)->subarray_ = new (std::nothrow) tiledb::sm::Subarray(
         array->array_,
         (tiledb::sm::stats::Stats*)nullptr,
         true,
         ctx->ctx_->storage_manager());
   } catch (...) {
->>>>>>> c85f379c
   }
   if ((*subarray)->subarray_ == nullptr) {
     delete *subarray;
@@ -4043,94 +4005,6 @@
   return TILEDB_OK;
 }
 
-<<<<<<< HEAD
-int32_t tiledb_subarray_get_est_result_size(
-    tiledb_ctx_t* ctx,
-    const tiledb_subarray_t* subarray,
-    const char* name,
-    uint64_t* size) {
-  if (sanity_check(ctx) == TILEDB_ERR ||
-      sanity_check(ctx, subarray) == TILEDB_ERR)
-    return TILEDB_ERR;
-  if (SAVE_ERROR_CATCH(
-          ctx,
-          subarray->subarray_->get_est_result_size_querytype_audited(
-              name, size, ctx->ctx_->storage_manager())))
-    return TILEDB_ERR;
-  return TILEDB_OK;
-}
-
-int32_t tiledb_subarray_get_est_result_size_var(
-    tiledb_ctx_t* ctx,
-    const tiledb_subarray_t* subarray,
-    const char* name,
-    uint64_t* size_off,
-    uint64_t* size_val) {
-  if (sanity_check(ctx) == TILEDB_ERR ||
-      sanity_check(ctx, subarray) == TILEDB_ERR)
-    return TILEDB_ERR;
-
-  if (SAVE_ERROR_CATCH(
-          ctx,
-          subarray->subarray_->get_est_result_size(
-              name,
-              size_off,
-              size_val,
-              ctx->ctx_->storage_manager()->compute_tp())))
-    return TILEDB_ERR;
-
-  return TILEDB_OK;
-}
-
-int32_t tiledb_subarray_get_est_result_size_nullable(
-    tiledb_ctx_t* ctx,
-    const tiledb_subarray_t* subarray,
-    const char* name,
-    uint64_t* size_val,
-    uint64_t* size_validity) {
-  if (sanity_check(ctx) == TILEDB_ERR ||
-      sanity_check(ctx, subarray) == TILEDB_ERR)
-    return TILEDB_ERR;
-
-  if (SAVE_ERROR_CATCH(
-          ctx,
-          subarray->subarray_->get_est_result_size_nullable(
-              name,
-              size_val,
-              size_validity,
-              ctx->ctx_->storage_manager()->compute_tp())))
-    return TILEDB_ERR;
-
-  return TILEDB_OK;
-}
-
-int32_t tiledb_subarray_get_est_result_size_var_nullable(
-    tiledb_ctx_t* ctx,
-    const tiledb_subarray_t* subarray,
-    const char* name,
-    uint64_t* size_off,
-    uint64_t* size_val,
-    uint64_t* size_validity) {
-  if (sanity_check(ctx) == TILEDB_ERR ||
-      sanity_check(ctx, subarray) == TILEDB_ERR)
-    return TILEDB_ERR;
-
-  if (SAVE_ERROR_CATCH(
-          ctx,
-          subarray->subarray_->get_est_result_size_nullable(
-              name,
-              size_off,
-              size_val,
-              size_validity,
-              ctx->ctx_->storage_manager()->compute_tp())))
-    return TILEDB_ERR;
-
-  return TILEDB_OK;
-}
-
-#if DEVING_SUBARRAY_PARTITIONER
-=======
->>>>>>> c85f379c
 /* ****************************** */
 /*          QUERY CONDITION       */
 /* ****************************** */
@@ -4142,264 +4016,17 @@
     return TILEDB_ERR;
   }
 
-<<<<<<< HEAD
-  // Create a new subarray object
-  try {
-    (*subarray_partitioner)->partitioner_ =
-        new (std::nothrow) tiledb::sm::SubarrayPartitioner(
-            *subarray->subarray_,
-            memory_budget,
-            memory_budget_var,
-            memory_budget_validity,
-            ctx->ctx_->storage_manager()->compute_tp());
-  } catch (...) {
-    // in case Subarray constructor (or involved sub-members) should throw.
-    //->partitioner_ already nullptr from above.
-  }
-  if ((*subarray_partitioner)->partitioner_ == nullptr) {
-    delete *subarray_partitioner;
-    auto st = Status::Error("Failed to allocate TileDB subarray object");
-=======
   // Create query condition struct
   *cond = new (std::nothrow) tiledb_query_condition_t;
   if (*cond == nullptr) {
     auto st = Status::Error(
         "Failed to create TileDB query condition object; Memory allocation "
         "error");
->>>>>>> c85f379c
-    LOG_STATUS(st);
-    save_error(ctx, st);
-    return TILEDB_OOM;
-  }
-
-<<<<<<< HEAD
-  // Success
-  return TILEDB_OK;
-}
-
-void tiledb_subarray_partitioner_free(
-    tiledb_subarray_partitioner_t** subarray_partitioner) {
-  if (subarray_partitioner != nullptr && *subarray_partitioner != nullptr) {
-    delete (*subarray_partitioner)->partitioner_;
-    delete (*subarray_partitioner);
-    *subarray_partitioner = nullptr;
-  }
-}
-
-int32_t tiledb_subarray_partitioner_set_layout(
-    tiledb_ctx_t* ctx,
-    tiledb_layout_t layout,
-    tiledb_subarray_partitioner_t* partitioner) {
-  // Sanity check
-  if (sanity_check(ctx) == TILEDB_ERR ||
-      sanity_check(ctx, partitioner) == TILEDB_ERR)
-    return TILEDB_ERR;
-
-  // TBD: any validation on 'layout'?
-  partitioner->partitioner_->subarray()->set_layout(
-      static_cast<tiledb::sm::Layout>(layout));
-
-  return TILEDB_OK;
-}
-
-int32_t tiledb_subarray_partitioner_compute(
-    tiledb_ctx_t* ctx, tiledb_subarray_partitioner_t* partitioner) {
-  // Sanity check
-  if (sanity_check(ctx) == TILEDB_ERR ||
-      sanity_check(ctx, partitioner) == TILEDB_ERR)
-    return TILEDB_ERR;
-
-  if (SAVE_ERROR_CATCH(
-          ctx, partitioner->partitioner_->compute_partition_series()))
-    return TILEDB_ERR;
-
-  return TILEDB_OK;
-}
-
-int32_t tiledb_subarray_partitioner_get_partition_num(
-    tiledb_ctx_t* ctx,
-    uint64_t* num,
-    tiledb_subarray_partitioner_t* partitioner) {
-  // Sanity check
-  if (sanity_check(ctx) == TILEDB_ERR ||
-      sanity_check(ctx, partitioner) == TILEDB_ERR)
-    return TILEDB_ERR;
-
-  *num = partitioner->partitioner_->partition_series_num();
-  return TILEDB_OK;
-}
-
-int32_t tiledb_subarray_partitioner_get_partition(
-    tiledb_ctx_t* ctx,
-    tiledb_subarray_partitioner_t* partitioner,
-    uint64_t part_id,
-    tiledb_subarray_t* retrieved_subarray) {
-  // Sanity check
-  if (sanity_check(ctx) == TILEDB_ERR ||
-      sanity_check(ctx, partitioner) == TILEDB_ERR ||
-      sanity_check(ctx, retrieved_subarray) == TILEDB_ERR)
-    return TILEDB_ERR;
-
-  if (SAVE_ERROR_CATCH(
-          ctx,
-          partitioner->partitioner_->subarray_from_partition_series(
-              part_id, &retrieved_subarray->subarray_)))
-    return TILEDB_ERR;
-  return TILEDB_OK;
-}
-
-int32_t tiledb_subarray_partitioner_set_result_budget(
-    tiledb_ctx_t* ctx,
-    const char* attrname,
-    uint64_t budget,
-    tiledb_subarray_partitioner_t* partitioner) {
-  // Sanity check
-  if (sanity_check(ctx) == TILEDB_ERR ||
-      sanity_check(ctx, partitioner) == TILEDB_ERR)
-    return TILEDB_ERR;
-
-  if (SAVE_ERROR_CATCH(
-          ctx, partitioner->partitioner_->set_result_budget(attrname, budget)))
-    return TILEDB_ERR;
-
-  return TILEDB_OK;
-}
-
-int32_t tiledb_subarray_partitioner_set_result_budget_var_attr(
-    tiledb_ctx_t* ctx,
-    const char* attrname,
-    uint64_t budget_off,
-    uint64_t budget_val,
-    tiledb_subarray_partitioner_t* partitioner) {
-  // Sanity check
-  if (sanity_check(ctx) == TILEDB_ERR ||
-      sanity_check(ctx, partitioner) == TILEDB_ERR)
-    return TILEDB_ERR;
-
-  if (SAVE_ERROR_CATCH(
-          ctx,
-          partitioner->partitioner_->set_result_budget(
-              attrname, budget_off, budget_val)))
-    return TILEDB_ERR;
-
-  return TILEDB_OK;
-}
-
-int32_t tiledb_subarray_partitioner_set_memory_budget(
-    tiledb_ctx_t* ctx,
-    uint64_t budget,
-    uint64_t budget_var,
-    uint64_t budget_validity,
-    tiledb_subarray_partitioner_t* partitioner) {
-  // Sanity check
-  if (sanity_check(ctx) == TILEDB_ERR ||
-      sanity_check(ctx, partitioner) == TILEDB_ERR)
-    return TILEDB_ERR;
-
-  if (SAVE_ERROR_CATCH(
-          ctx,
-          partitioner->partitioner_->set_memory_budget(
-              budget, budget_var, budget_validity)))
-    return TILEDB_ERR;
-
-  return TILEDB_OK;
-}
-
-int32_t tiledb_subarray_partitioner_get_memory_budget(
-    tiledb_ctx_t* ctx,
-    uint64_t* budget,
-    uint64_t* budget_var,
-    uint64_t* budget_validity,
-    tiledb_subarray_partitioner_t* partitioner) {
-  // Sanity check
-  if (sanity_check(ctx) == TILEDB_ERR ||
-      sanity_check(ctx, partitioner) == TILEDB_ERR)
-    return TILEDB_ERR;
-
-  if (SAVE_ERROR_CATCH(
-          ctx,
-          partitioner->partitioner_->get_memory_budget(
-              budget, budget_var, budget_validity)))
-    return TILEDB_ERR;
-
-  return TILEDB_OK;
-}
-
-int32_t tiledb_subarray_partitioner_get_result_budget_fixed(
-    tiledb_ctx_t* ctx,
-    const char* name,
-    uint64_t* budget,
-    tiledb_subarray_partitioner_t* partitioner) {
-  // Sanity check
-  if (sanity_check(ctx) == TILEDB_ERR ||
-      sanity_check(ctx, partitioner) == TILEDB_ERR)
-    return TILEDB_ERR;
-
-  if (SAVE_ERROR_CATCH(
-          ctx, partitioner->partitioner_->get_result_budget(name, budget)))
-    return TILEDB_ERR;
-
-  return TILEDB_OK;
-}
-
-int32_t tiledb_subarray_partitioner_get_result_budget_var(
-    tiledb_ctx_t* ctx,
-    const char* name,
-    uint64_t* budget_off,
-    uint64_t* budget_val,
-    tiledb_subarray_partitioner_t* partitioner) {
-  // Sanity check
-  if (sanity_check(ctx) == TILEDB_ERR ||
-      sanity_check(ctx, partitioner) == TILEDB_ERR)
-    return TILEDB_ERR;
-
-  if (SAVE_ERROR_CATCH(
-          ctx,
-          partitioner->partitioner_->get_result_budget(
-              name, budget_off, budget_val)))
-    return TILEDB_ERR;
-
-  return TILEDB_OK;
-}
-
-int32_t tiledb_subarray_partitioner_get_result_budget_nullable_fixed(
-    tiledb_ctx_t* ctx,
-    const char* name,
-    uint64_t* budget,
-    uint64_t* budget_validity,
-    tiledb_subarray_partitioner_t* partitioner) {
-  // Sanity check
-  if (sanity_check(ctx) == TILEDB_ERR ||
-      sanity_check(ctx, partitioner) == TILEDB_ERR)
-    return TILEDB_ERR;
-
-  if (SAVE_ERROR_CATCH(
-          ctx,
-          partitioner->partitioner_->get_result_budget_nullable(
-              name, budget, budget_validity)))
-    return TILEDB_ERR;
-
-  return TILEDB_OK;
-}
-
-int32_t tiledb_subarray_partitioner_set_result_budget_nullable_var(
-    tiledb_ctx_t* ctx,
-    const char* name,
-    uint64_t budget_off,
-    uint64_t budget_val,
-    uint64_t budget_validity,
-    tiledb_subarray_partitioner_t* partitioner) {
-  // Sanity check
-  if (sanity_check(ctx) == TILEDB_ERR ||
-      sanity_check(ctx, partitioner) == TILEDB_ERR)
-    return TILEDB_ERR;
-
-  if (SAVE_ERROR_CATCH(
-          ctx,
-          partitioner->partitioner_->set_result_budget_nullable(
-              name, budget_off, budget_val, budget_validity)))
-    return TILEDB_ERR;
-=======
+    LOG_STATUS(st);
+    save_error(ctx, st);
+    return TILEDB_OOM;
+  }
+
   // Create QueryCondition object
   (*cond)->query_condition_ = new (std::nothrow) tiledb::sm::QueryCondition();
   if ((*cond)->query_condition_ == nullptr) {
@@ -4410,7 +4037,6 @@
     *cond = nullptr;
     return TILEDB_OOM;
   }
->>>>>>> c85f379c
 
   // Success
   return TILEDB_OK;
@@ -4436,12 +4062,6 @@
     return TILEDB_ERR;
   }
 
-<<<<<<< HEAD
-  if (SAVE_ERROR_CATCH(
-          ctx,
-          partitioner->partitioner_->set_result_budget_nullable(
-              name, budget, budget_validity)))
-=======
   // Initialize the QueryCondition object
   auto st = cond->query_condition_->init(
       std::string(attribute_name),
@@ -4451,7 +4071,6 @@
   if (!st.ok()) {
     LOG_STATUS(st);
     save_error(ctx, st);
->>>>>>> c85f379c
     return TILEDB_ERR;
   }
 
@@ -4496,10 +4115,6 @@
 
   if (SAVE_ERROR_CATCH(
           ctx,
-<<<<<<< HEAD
-          partitioner->partitioner_->get_result_budget_nullable(
-              name, budget_off, budget_val, budget_validity)))
-=======
           left_cond->query_condition_->combine(
               *right_cond->query_condition_,
               static_cast<tiledb::sm::QueryConditionCombinationOp>(
@@ -4507,18 +4122,12 @@
               (*combined_cond)->query_condition_))) {
     delete (*combined_cond)->query_condition_;
     delete *combined_cond;
->>>>>>> c85f379c
-    return TILEDB_ERR;
-  }
-
-  return TILEDB_OK;
-}
-
-<<<<<<< HEAD
-#endif
-
-=======
->>>>>>> c85f379c
+    return TILEDB_ERR;
+  }
+
+  return TILEDB_OK;
+}
+
 /* ****************************** */
 /*              ARRAY             */
 /* ****************************** */
