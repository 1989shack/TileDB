/**
 * @file   subarray.h
 *
 * @author David Hoke
 *
 * @section LICENSE
 *
 * The MIT License
 *
 * @copyright Copyright (c) 2017-2021 TileDB, Inc.
 *
 * Permission is hereby granted, free of charge, to any person obtaining a copy
 * of this software and associated documentation files (the "Software"), to deal
 * in the Software without restriction, including without limitation the rights
 * to use, copy, modify, merge, publish, distribute, sublicense, and/or sell
 * copies of the Software, and to permit persons to whom the Software is
 * furnished to do so, subject to the following conditions:
 *
 * The above copyright notice and this permission notice shall be included in
 * all copies or substantial portions of the Software.
 *
 * THE SOFTWARE IS PROVIDED "AS IS", WITHOUT WARRANTY OF ANY KIND, EXPRESS OR
 * IMPLIED, INCLUDING BUT NOT LIMITED TO THE WARRANTIES OF MERCHANTABILITY,
 * FITNESS FOR A PARTICULAR PURPOSE AND NONINFRINGEMENT. IN NO EVENT SHALL THE
 * AUTHORS OR COPYRIGHT HOLDERS BE LIABLE FOR ANY CLAIM, DAMAGES OR OTHER
 * LIABILITY, WHETHER IN AN ACTION OF CONTRACT, TORT OR OTHERWISE, ARISING FROM,
 * OUT OF OR IN CONNECTION WITH THE SOFTWARE OR THE USE OR OTHER DEALINGS IN
 * THE SOFTWARE.
 *
 * @section DESCRIPTION
 *
 * This file declares the C++ API for the TileDB Subarray object.
 */

#ifndef TILEDB_CPP_API_SUBARRAY_H
#define TILEDB_CPP_API_SUBARRAY_H

#include "array.h"
#include "array_schema.h"
#include "context.h"
#include "core_interface.h"
#include "deleter.h"
#include "exception.h"
#include "tiledb.h"
#include "type.h"
#include "utils.h"

#include <algorithm>
#include <cassert>
#include <functional>
#include <iterator>
#include <memory>
#include <set>
#include <string>
#include <type_traits>
#include <unordered_map>
#include <vector>

namespace tiledb {

class Query;

/**
 * Construct and support manipulation of a possibly multiple-range subarray for
 * optional use with Query object operations.
 *
 * @details
 * See examples for more usage details.
 *
 * **Example:**
 * @code{.cpp}
 * // Open the array for writing
 * tiledb::Context ctx;
 * tiledb::Array array(ctx, "my_dense_array", TILEDB_WRITE);
 * Query query(ctx, array);
 * query.set_layout(TILEDB_GLOBAL_ORDER);
 * std::vector a1_data = {1, 2, 3};
 * query.set_buffer("a1", a1_data);
 * tiledb::Subarray subarray(ctx, array);
 * std::vector<int32_t> subarray_indices = {1, 2};
 * subarray.add_range(0, subarray_indices[0], subarray_indices[1]);
 * query.submit_with_subarray(subarray);
 * query.finalize();
 * array.close();
 * @endcode
 */
class Subarray {
 public:
  Subarray(const tiledb::Context& ctx, const tiledb::Array& array, bool coalesce_ranges = true)
      : ctx_(ctx)
      , array_(array)
      , schema_(array.schema()) {
    tiledb_subarray_t* capi_subarray;
    ctx.handle_error(tiledb_subarray_alloc(
        ctx.ptr().get(), array.ptr().get(), &capi_subarray));
    tiledb_subarray_set_coalesce_ranges(ctx.ptr().get(), capi_subarray, coalesce_ranges);
    subarray_ = std::shared_ptr<tiledb_subarray_t>(capi_subarray, deleter_);
  }

  Subarray(const tiledb::Query& query); //defined in cppapi Query.h

  /** Set the layout for the subarray. */
  Subarray& set_layout(tiledb_layout_t layout) {
    ctx_.get().handle_error(tiledb_subarray_set_layout(ctx_.get().ptr().get(), subarray_.get(), layout));
    return *this;
  }

<<<<<<< HEAD
  /** Set the layout for the subarray. */
=======
  /** Set the coalesce_ranges flag for the subarray. */
>>>>>>> f995e684
  Subarray& set_coalesce_ranges(bool coalesce_ranges) {
    ctx_.get().handle_error(tiledb_subarray_set_coalesce_ranges(
        ctx_.get().ptr().get(), subarray_.get(), coalesce_ranges));
    return *this;
  }

  /**
   * Adds a 1D range along a subarray dimension index, in the form
   * (start, end, stride). The datatype of the range
   * must be the same as the dimension datatype.
   *
   * **Example:**
   *
   * @code{.cpp}
   * // Set a 1D range on dimension 0, assuming the domain type is int64.
   * int64_t start = 10;
   * int64_t end = 20;
   * // Stride is optional
   * subarray.add_range(0, start, end);
   * @endcode
   *
   * @tparam T The dimension datatype
   * @param dim_idx The index of the dimension to add the range to.
   * @param start The range start to add.
   * @param end The range end to add.
   * @param stride The range stride to add.
   * @return Reference to this Query
   */
  template <class T>
  Subarray& add_range(uint32_t dim_idx, T start, T end, T stride = 0) {
    impl::type_check<T>(schema_.domain().dimension(dim_idx).type());
    auto& ctx = ctx_.get();
    ctx.handle_error(tiledb_subarray_add_range(
        ctx.ptr().get(),
        subarray_.get(),
        dim_idx,
        &start,
        &end,
        (stride == 0) ? nullptr : &stride));

    return *this;
  }

  /**
   * Adds a 1D range along a subarray dimension name, specified by its name, in
   * the form (start, end, stride). The datatype of the range must be the same
   * as the dimension datatype.
   *
   * **Example:**
   *
   * @code{.cpp}
   * // Set a 1D range on dimension "rows", assuming the domain type is int64.
   * int64_t start = 10;
   * int64_t end = 20;
   * const std::string dim_name = "rows";
   * // Stride is optional
   * subarray.add_range(dim_name, start, end);
   * @endcode
   *
   * @tparam T The dimension datatype
   * @param dim_name The name of the dimension to add the range to.
   * @param start The range start to add.
   * @param end The range end to add.
   * @param stride The range stride to add.
   * @return Reference to this Query
   */
  template <class T>
  Subarray& add_range(
      const std::string& dim_name, T start, T end, T stride = 0) {
    impl::type_check<T>(schema_.domain().dimension(dim_name).type());
    auto& ctx = ctx_.get();
    ctx.handle_error(tiledb_subarray_add_range_by_name(
        ctx.ptr().get(),
        subarray_.get(),
        dim_name.c_str(),
        &start,
        &end,
        (stride == 0) ? nullptr : &stride));
    return *this;
  }

  /**
   * Adds a 1D string range along a subarray dimension index, in the form
   * (start, end). Applicable only to variable-sized dimensions
   *
   * **Example:**
   *
   * @code{.cpp}
   * // Set a 1D range on dimension 0, assuming the domain type is int64.
   * int64_t start = 10;
   * int64_t end = 20;
   * // Stride is optional
   * subarray.add_range(0, start, end);
   * @endcode
   *
   * @tparam T The dimension datatype
   * @param dim_idx The index of the dimension to add the range to.
   * @param start The range start to add.
   * @param end The range end to add.
   * @return Reference to this Query
   */
  Subarray& add_range(
      uint32_t dim_idx, const std::string& start, const std::string& end) {
    impl::type_check<char>(schema_.domain().dimension(dim_idx).type());
    auto& ctx = ctx_.get();
    ctx.handle_error(tiledb_subarray_add_range_var(
        ctx.ptr().get(),
        subarray_.get(),
        dim_idx,
        start.c_str(),
        start.size(),
        end.c_str(),
        end.size()));
    return *this;
  }

  /**
   * Adds a 1D string range along a subarray dimension name, in the form (start,
   * end). Applicable only to variable-sized dimensions
   *
   * **Example:**
   *
   * @code{.cpp}
   * // Set a 1D range on dimension "rows", assuming the domain type is int64.
   * int64_t start = 10;
   * int64_t end = 20;
   * const std::string dim_name = "rows";
   * // Stride is optional
   * subarray.add_range(dim_name, start, end);
   * @endcode
   *
   * @tparam T The dimension datatype
   * @param dim_name The name of the dimension to add the range to.
   * @param start The range start to add.
   * @param end The range end to add.
   * @return Reference to this Query
   */
  TILEDB_DEPRECATED
  Subarray& add_range(
      const std::string& dim_name,
      const std::string& start,
      const std::string& end) {
    impl::type_check<char>(schema_.domain().dimension(dim_name).type());
    auto& ctx = ctx_.get();
    ctx.handle_error(tiledb_subarray_add_range_var_by_name(
        ctx.ptr().get(),
        subarray_.get(),
        dim_name.c_str(),
        start.c_str(),
        start.size(),
        end.c_str(),
        end.size()));
    return *this;
  }

  /**

   */
  tiledb_subarray_t* capi_subarray() const {
    return subarray_.get();
  }

  /**
   *
   * Sets a subarray, defined in the order dimensions were added.
   * Coordinates are inclusive. For the case of writes, this is meaningful only
   * for dense arrays, and specifically dense writes.
   *
   * @note `set_subarray(std::vector<T>)` is preferred as it is safer.
   *
   * **Example:**
   * @code{.cpp}
   * tiledb::Context ctx;
   * tiledb::Array array(ctx, array_name, TILEDB_READ);
   * int subarray_vals[] = {0, 3, 0, 3};
   * Subarray subarray(ctx, array);
   * subarray.set_subarray(subarray_vals, 4);
   * @endcode
   *
   * @tparam T Type of array domain.
   * @param pairs Subarray pointer defined as an array of [start, stop] values
   * per dimension.
   * @param size The number of subarray elements.
   */
  template <typename T = uint64_t>
      Subarray&
      set_subarray(const T* pairs, uint64_t size) {
    impl::type_check<T>(schema_.domain().type());
    auto& ctx = ctx_.get();
    if (size != schema_.domain().ndim() * 2) {
      throw SchemaMismatch(
          "Subarray should have num_dims * 2 values: (low, high) for each "
          "dimension.");
    }
    ctx.handle_error(
        tiledb_subarray_set_subarray(ctx.ptr().get(), subarray_.get(), pairs));
    return *this;
  }

  /**
   * Sets a subarray, defined in the order dimensions were added.
   * Coordinates are inclusive. For the case of writes, this is meaningful only
   * for dense arrays, and specifically dense writes.
   *
   * **Example:**
   * @code{.cpp}
   * tiledb::Context ctx;
   * tiledb::Array array(ctx, array_name, TILEDB_READ);
   * std::vector<int> subarray_vals = {0, 3, 0, 3};
   * Subarray subarray(ctx, array);
   * subarray.set_subarray(subarray_vals, 4);
   * @endcode
   *
   * @tparam Vec Vector datatype. Should always be a vector of the domain type.
   * @param pairs The subarray defined as a vector of [start, stop] coordinates
   * per dimension.
   */
  template <typename Vec>
  Subarray& set_subarray(const Vec& pairs) {
    return set_subarray(pairs.data(), pairs.size());
  }

  /**
   * Sets a subarray, defined in the order dimensions were added.
   * Coordinates are inclusive. For the case of writes, this is meaningful only
   * for dense arrays, and specifically dense writes.
   *
   * **Example:**
   * @code{.cpp}
   * tiledb::Context ctx;
   * tiledb::Array array(ctx, array_name, TILEDB_READ);
   * Subarray subarray(ctx, array);
   * subarray.set_subarray({0, 3, 0, 3});
   * @endcode
   *
   * @tparam T Type of array domain.
   * @param pairs List of [start, stop] coordinates per dimension.
   */
  template <typename T = uint64_t>
  Subarray& set_subarray(const std::initializer_list<T>& l) {
    return set_subarray(std::vector<T>(l));
  }

  /**
   * Sets a subarray, defined in the order dimensions were added.
   * Coordinates are inclusive.
   *
   * @note set_subarray(std::vector) is preferred and avoids an extra copy.
   *
   * @tparam T Type of array domain.
   * @param pairs The subarray defined as pairs of [start, stop] per dimension.
   */
  template <typename T = uint64_t>
  Subarray& set_subarray(const std::vector<std::array<T, 2>>& pairs) {
    std::vector<T> buf;
    buf.reserve(pairs.size() * 2);
    std::for_each(
        pairs.begin(), pairs.end(), [&buf](const std::array<T, 2>& p) {
          buf.push_back(p[0]);
          buf.push_back(p[1]);
        });
    return set_subarray(buf);
  }

  /**
   * Retrieves the number of ranges for a given dimension index.
   *
   * **Example:**
   *
   * @code{.cpp}
   * unsigned dim_idx = 0;
   * uint64_t range_num = subarray.range_num(dim_idx);
   * @endcode
   *
   * @param dim_idx The dimension index.
   * @return The number of ranges.
   */
  uint64_t range_num(unsigned dim_idx) const {
    auto& ctx = ctx_.get();
    uint64_t range_num;
    ctx.handle_error(tiledb_subarray_get_range_num(
        ctx.ptr().get(), subarray_.get(), dim_idx, &range_num));
    return range_num;
  }

  /**
   * Retrieves the number of ranges for a given dimension name.
   *
   * **Example:**
   *
   * @code{.cpp}
   * unsigned dim_name = "rows";
   * uint64_t range_num = subarray.range_num(dim_name);
   * @endcode
   *
   * @param dim_name The dimension name.
   * @return The number of ranges.
   */
  uint64_t range_num(const std::string& dim_name) const {
    auto& ctx = ctx_.get();
    uint64_t range_num;
    ctx.handle_error(tiledb_subarray_get_range_num_from_name(
        ctx.ptr().get(), subarray_.get(), dim_name.c_str(), &range_num));
    return range_num;
  }

  /**
   * Retrieves a range for a given dimension index and range id.
   * The template datatype must be the same as that of the
   * underlying array.
   *
   * **Example:**
   *
   * @code{.cpp}
   * unsigned dim_idx = 0;
   * unsigned range_idx = 0;
   * auto range = subarray.range<int32_t>(dim_idx, range_idx);
   * @endcode
   *
   * @tparam T The dimension datatype.
   * @param dim_idx The dimension index.
   * @param range_idx The range index.
   * @return A triplet of the form (start, end, stride).
   */
  template <class T>
  std::array<T, 3> range(unsigned dim_idx, uint64_t range_idx) {
    impl::type_check<T>(schema_.domain().dimension(dim_idx).type());
    auto& ctx = ctx_.get();
    const void *start, *end, *stride;
    ctx.handle_error(tiledb_subarray_get_range(
        ctx.ptr().get(),
        subarray_.get(),
        dim_idx,
        range_idx,
        &start,
        &end,
        &stride));
    std::array<T, 3> ret = {{*(const T*)start,
                             *(const T*)end,
                             (stride == nullptr) ? (const T)0 : *(const T*)stride}};
    return ret;
  }

  /**
   * Retrieves a range for a given dimension name and range id.
   * The template datatype must be the same as that of the
   * underlying array.
   *
   * **Example:**
   *
   * @code{.cpp}
   * unsigned dim_name = "rows";
   * unsigned range_idx = 0;
   * auto range = subarray.range<int32_t>(dim_name, range_idx);
   * @endcode
   *
   * @tparam T The dimension datatype.
   * @param dim_name The dimension name.
   * @param range_idx The range index.
   * @return A triplet of the form (start, end, stride).
   */
  template <class T>
  std::array<T, 3> range(const std::string& dim_name, uint64_t range_idx) {
    impl::type_check<T>(schema_.domain().dimension(dim_name).type());
    auto& ctx = ctx_.get();
    const void *start, *end, *stride;
    ctx.handle_error(tiledb_subarray_get_range_from_name(
        ctx.ptr().get(),
        subarray_.get(),
        dim_name.c_str(),
        range_idx,
        &start,
        &end,
        &stride));
    std::array<T, 3> ret = {{*(const T*)start,
                             *(const T*)end,
                             (stride == nullptr) ? 0 : *(const T*)stride}};
    return ret;
  }

  /**
   * Retrieves a range for a given variable length string dimension index and
   * range id.
   *
   * **Example:**
   *
   * @code{.cpp}
   * unsigned dim_idx = 0;
   * unsigned range_idx = 0;
   * std::array<std::string, 2> range = subarray.range(dim_idx, range_idx);
   * @endcode
   *
   * @param dim_idx The dimension index.
   * @param range_idx The range index.
   * @return A pair of the form (start, end).
   */
  std::array<std::string, 2> range(unsigned dim_idx, uint64_t range_idx) {
    impl::type_check<char>(schema_.domain().dimension(dim_idx).type());
    auto& ctx = ctx_.get();
    uint64_t start_size, end_size;
    ctx.handle_error(tiledb_subarray_get_range_var_size(
        ctx.ptr().get(),
        subarray_.get(),
        dim_idx,
        range_idx,
        &start_size,
        &end_size));

    std::string start;
    start.resize(start_size);
    std::string end;
    end.resize(end_size);

    ctx.handle_error(tiledb_subarray_get_range_var(
        ctx.ptr().get(),
        subarray_.get(),
        dim_idx,
        range_idx,
        &start[0],
        &end[0]));
    std::array<std::string, 2> ret = {{std::move(start), std::move(end)}};
    return ret;
  }

  /**
   * Retrieves a range for a given variable length string dimension name and
   * range id.
   *
   * **Example:**
   *
   * @code{.cpp}
   * unsigned dim_name = "rows";
   * unsigned range_idx = 0;
   * std::array<std::string, 2> range = subarray.range(dim_name, range_idx);
   * @endcode
   *
   * @param dim_name The dimension name.
   * @param range_idx The range index.
   * @return A pair of the form (start, end).
   */
  std::array<std::string, 2> range(
      const std::string& dim_name, uint64_t range_idx) {
    impl::type_check<char>(schema_.domain().dimension(dim_name).type());
    auto& ctx = ctx_.get();
    uint64_t start_size, end_size;
    ctx.handle_error(tiledb_subarray_get_range_var_size_from_name(
        ctx.ptr().get(),
        subarray_.get(),
        dim_name.c_str(),
        range_idx,
        &start_size,
        &end_size));

    std::string start;
    start.resize(start_size);
    std::string end;
    end.resize(end_size);

    ctx.handle_error(tiledb_subarray_get_range_var_from_name(
        ctx.ptr().get(),
        subarray_.get(),
        dim_name.c_str(),
        range_idx,
        &start[0],
        &end[0]));
    std::array<std::string, 2> ret = {{std::move(start), std::move(end)}};
    return ret;
  }

  /**
   * Retrieves the estimated result size for a fixed-size attribute.
   *
   * **Example:**
   *
   * @code{.cpp}
   * uint64_t est_size = subarray.est_result_size("attr1");
   * @endcode
   *
   * @param attr_name The attribute name.
   * @return The estimated size in bytes.
   */
  uint64_t est_result_size(const std::string& attr_name) const {
    auto& ctx = ctx_.get();
    uint64_t size = 0;
    ctx.handle_error(tiledb_subarray_get_est_result_size(
        ctx.ptr().get(), subarray_.get(), attr_name.c_str(), &size));
    return size;
  }

  /**
   * Retrieves the estimated result size for a variable-size attribute.
   *
   * **Example:**
   *
   * @code{.cpp}
   * std::array<uint64_t, 2> est_size =
   *     subarray.est_result_size_var("attr1");
   * @endcode
   *
   * @param attr_name The attribute name.
   * @return An array with first element containing the estimated size of
   *    the result offsets in bytes, and second element containing the
   *    estimated size of the result values in bytes.
   */
  std::array<uint64_t, 2> est_result_size_var(
      const std::string& attr_name) const {
    auto& ctx = ctx_.get();
    uint64_t size_off = 0, size_val = 0;
    ctx.handle_error(tiledb_subarray_get_est_result_size_var(
        ctx.ptr().get(),
        subarray_.get(),
        attr_name.c_str(),
        &size_off,
        &size_val));
    return {size_off, size_val};
  }

  /** Returns the C TileDB subarray object. */
  std::shared_ptr<tiledb_subarray_t> ptr() const {
    return subarray_;
  }

  const Array& array() const {
    return array_.get();
  }

 private:
  /* ********************************* */
  /*         PRIVATE ATTRIBUTES        */
  /* ********************************* */

  /** The TileDB context. */
  std::reference_wrapper<const Context> ctx_;

  /** The TileDB array. */
  std::reference_wrapper<const Array> array_;

  /** The subarray entity itself.  */
  std::shared_ptr<tiledb_subarray_t> subarray_;

  /** Deleter wrapper. */
  impl::Deleter deleter_;

  /** The schema of the array the query targets at. */
  ArraySchema schema_;
};

}  // namespace tiledb

#endif  // TILEDB_CPP_API_SUBARRAY_H<|MERGE_RESOLUTION|>--- conflicted
+++ resolved
@@ -105,11 +105,7 @@
     return *this;
   }
 
-<<<<<<< HEAD
-  /** Set the layout for the subarray. */
-=======
   /** Set the coalesce_ranges flag for the subarray. */
->>>>>>> f995e684
   Subarray& set_coalesce_ranges(bool coalesce_ranges) {
     ctx_.get().handle_error(tiledb_subarray_set_coalesce_ranges(
         ctx_.get().ptr().get(), subarray_.get(), coalesce_ranges));
