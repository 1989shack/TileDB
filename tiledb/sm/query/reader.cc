--- conflicted
+++ resolved
@@ -273,11 +273,7 @@
 }
 
 Status Reader::init(
-<<<<<<< HEAD
-    const Layout& layout, const Subarray* initialization_subarray) {
-=======
     const Layout& layout) {
->>>>>>> 24355ca9
   // Sanity checks
   if (storage_manager_ == nullptr)
     return LOG_STATUS(Status::ReaderError(
@@ -291,12 +287,6 @@
   if (array_schema_->dense() && !sparse_mode_ && !subarray_.is_set())
     return LOG_STATUS(Status::ReaderError(
         "Cannot initialize reader; Dense reads must have a subarray set"));
-<<<<<<< HEAD
-
-  if (initialization_subarray)
-    subarray_ = *initialization_subarray;
-=======
->>>>>>> 24355ca9
 
   // Set layout
   RETURN_NOT_OK(set_layout(layout));
