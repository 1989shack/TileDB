/**
 * @file   writer.cc
 *
 * @section LICENSE
 *
 * The MIT License
 *
 * @copyright Copyright (c) 2017-2021 TileDB, Inc.
 *
 * Permission is hereby granted, free of charge, to any person obtaining a copy
 * of this software and associated documentation files (the "Software"), to deal
 * in the Software without restriction, including without limitation the rights
 * to use, copy, modify, merge, publish, distribute, sublicense, and/or sell
 * copies of the Software, and to permit persons to whom the Software is
 * furnished to do so, subject to the following conditions:
 *
 * The above copyright notice and this permission notice shall be included in
 * all copies or substantial portions of the Software.
 *
 * THE SOFTWARE IS PROVIDED "AS IS", WITHOUT WARRANTY OF ANY KIND, EXPRESS OR
 * IMPLIED, INCLUDING BUT NOT LIMITED TO THE WARRANTIES OF MERCHANTABILITY,
 * FITNESS FOR A PARTICULAR PURPOSE AND NONINFRINGEMENT. IN NO EVENT SHALL THE
 * AUTHORS OR COPYRIGHT HOLDERS BE LIABLE FOR ANY CLAIM, DAMAGES OR OTHER
 * LIABILITY, WHETHER IN AN ACTION OF CONTRACT, TORT OR OTHERWISE, ARISING FROM,
 * OUT OF OR IN CONNECTION WITH THE SOFTWARE OR THE USE OR OTHER DEALINGS IN
 * THE SOFTWARE.
 *
 * @section DESCRIPTION
 *
 * This file implements class Writer.
 */

#include "tiledb/sm/query/writer.h"
#include "tiledb/common/heap_memory.h"
#include "tiledb/common/logger.h"
#include "tiledb/sm/array/array.h"
#include "tiledb/sm/array_schema/array_schema.h"
#include "tiledb/sm/array_schema/dimension.h"
#include "tiledb/sm/filesystem/vfs.h"
#include "tiledb/sm/fragment/fragment_metadata.h"
#include "tiledb/sm/misc/comparators.h"
#include "tiledb/sm/misc/hilbert.h"
#include "tiledb/sm/misc/parallel_functions.h"
#include "tiledb/sm/misc/utils.h"
#include "tiledb/sm/misc/uuid.h"
#include "tiledb/sm/query/query_macros.h"
#include "tiledb/sm/stats/global_stats.h"
#include "tiledb/sm/storage_manager/storage_manager.h"
#include "tiledb/sm/tile/generic_tile_io.h"

using namespace tiledb;
using namespace tiledb::common;
using namespace tiledb::sm::stats;

namespace tiledb {
namespace sm {

/* ****************************** */
/*   CONSTRUCTORS & DESTRUCTORS   */
/* ****************************** */

Writer::Writer(
    stats::Stats* stats,
    StorageManager* storage_manager,
    Array* array,
    Config& config,
    std::unordered_map<std::string, QueryBuffer>& buffers,
    Subarray& subarray,
    Layout layout,
    std::vector<WrittenFragmentInfo>& written_fragment_info,
    bool disable_check_global_order,
    Query::CoordsInfo& coords_info,
    URI fragment_uri)
    : StrategyBase(
          stats, storage_manager, array, config, buffers, subarray, layout)
    , disable_check_global_order_(disable_check_global_order)
    , coords_info_(coords_info)
    , check_coord_dups_(false)
    , check_coord_oob_(false)
    , check_global_order_(false)
    , dedup_coords_(false)
    , initialized_(false)
    , written_fragment_info_(written_fragment_info) {
  fragment_uri_ = fragment_uri;
}

Writer::~Writer() {
  clear_coord_buffers();
}

/* ****************************** */
/*               API              */
/* ****************************** */

Status Writer::finalize() {
  auto timer_se = stats_->start_timer("finalize");

  if (global_write_state_ != nullptr)
    return finalize_global_write_state();
  return Status::Ok();
}

bool Writer::get_check_coord_dups() const {
  return check_coord_dups_;
}

bool Writer::get_check_coord_oob() const {
  return check_coord_oob_;
}

bool Writer::get_dedup_coords() const {
  return dedup_coords_;
}

void Writer::set_check_coord_dups(bool b) {
  check_coord_dups_ = b;
}

void Writer::set_check_coord_oob(bool b) {
  check_coord_oob_ = b;
}

void Writer::set_dedup_coords(bool b) {
  dedup_coords_ = b;
}

inline uint64_t Writer::get_offset_buffer_element(
    const void* buffer, const uint64_t pos) const {
  if (offsets_bitsize_ == 32) {
    const uint32_t* buffer_32bit = reinterpret_cast<const uint32_t*>(buffer);
    return static_cast<uint64_t>(buffer_32bit[pos]);
  } else {
    return reinterpret_cast<const uint64_t*>(buffer)[pos];
  }
}

inline uint64_t Writer::prepare_buffer_offset(
    const void* buffer, const uint64_t pos, const uint64_t datasize) const {
  uint64_t offset = get_offset_buffer_element(buffer, pos);
  return offsets_format_mode_ == "elements" ? offset * datasize : offset;
}

inline uint64_t Writer::get_offset_buffer_size(
    const uint64_t buffer_size) const {
  return offsets_extra_element_ ?
             buffer_size - constants::cell_var_offset_size :
             buffer_size;
}

Status Writer::check_var_attr_offsets() const {
  for (const auto& it : buffers_) {
    const auto& attr = it.first;
    if (!array_schema_->var_size(attr)) {
      continue;
    }

    const void* buffer_off = it.second.buffer_;
    const uint64_t buffer_off_size =
        get_offset_buffer_size(*it.second.buffer_size_);
    const uint64_t* buffer_val_size = it.second.buffer_var_size_;
    auto num_offsets = buffer_off_size / sizeof(uint64_t);
    if (num_offsets == 0)
      return Status::Ok();

    uint64_t prev_offset = get_offset_buffer_element(buffer_off, 0);
    // Allow the initial offset to be equal to the size, this indicates
    // the first and only value in the buffer is to be empty
    if (prev_offset > *buffer_val_size)
      return LOG_STATUS(Status::WriterError(
          "Invalid offsets for attribute " + attr + "; offset " +
          std::to_string(prev_offset) + " specified for buffer of size " +
          std::to_string(*buffer_val_size)));

    for (uint64_t i = 1; i < num_offsets; i++) {
      uint64_t cur_offset = get_offset_buffer_element(buffer_off, i);
      if (cur_offset < prev_offset)
        return LOG_STATUS(Status::WriterError(
            "Invalid offsets for attribute " + attr +
            "; offsets must be given in "
            "strictly ascending order."));

      // Allow the last offset(s) to be equal to the size, this indicates the
      // last value(s) are to be empty
      if (cur_offset > *buffer_val_size ||
          (cur_offset == *buffer_val_size &&
           get_offset_buffer_element(
               buffer_off, (i < num_offsets - 1 ? i + 1 : i)) !=
               *buffer_val_size))
        return LOG_STATUS(Status::WriterError(
            "Invalid offsets for attribute " + attr + "; offset " +
            std::to_string(cur_offset) + " specified for buffer of size " +
            std::to_string(*buffer_val_size)));

      prev_offset = cur_offset;
    }
  }

  return Status::Ok();
}

Status Writer::init() {
  // Sanity checks
  if (storage_manager_ == nullptr)
    return LOG_STATUS(Status::WriterError(
        "Cannot initialize query; Storage manager not set"));
  if (array_schema_ == nullptr)
    return LOG_STATUS(
        Status::WriterError("Cannot initialize writer; Array schema not set"));
  if (buffers_.empty())
    return LOG_STATUS(
        Status::WriterError("Cannot initialize writer; Buffers not set"));
  if (array_schema_->dense() &&
      (layout_ == Layout::ROW_MAJOR || layout_ == Layout::COL_MAJOR)) {
    for (const auto& b : buffers_) {
      if (array_schema_->is_dim(b.first)) {
        return LOG_STATUS(Status::WriterError(
            "Cannot initialize writer; Sparse coordinates "
            "for dense arrays cannot be provided "
            "if the query layout is ROW_MAJOR or COL_MAJOR"));
      }
    }
  }

  // Get configuration parameters
  const char *check_coord_dups, *check_coord_oob, *check_global_order;
  const char* dedup_coords;
  RETURN_NOT_OK(config_.get("sm.check_coord_dups", &check_coord_dups));
  RETURN_NOT_OK(config_.get("sm.check_coord_oob", &check_coord_oob));
  RETURN_NOT_OK(config_.get("sm.check_global_order", &check_global_order));
  RETURN_NOT_OK(config_.get("sm.dedup_coords", &dedup_coords));
  assert(check_coord_dups != nullptr && dedup_coords != nullptr);
  check_coord_dups_ = !strcmp(check_coord_dups, "true");
  check_coord_oob_ = !strcmp(check_coord_oob, "true");
  check_global_order_ =
      disable_check_global_order_ ? false : !strcmp(check_global_order, "true");
  dedup_coords_ = !strcmp(dedup_coords, "true");
  bool found = false;
  offsets_format_mode_ = config_.get("sm.var_offsets.mode", &found);
  assert(found);
  if (offsets_format_mode_ != "bytes" && offsets_format_mode_ != "elements") {
    return LOG_STATUS(
        Status::WriterError("Cannot initialize writer; Unsupported offsets "
                            "format in configuration"));
  }
  RETURN_NOT_OK(config_.get<bool>(
      "sm.var_offsets.extra_element", &offsets_extra_element_, &found));
  assert(found);
  RETURN_NOT_OK(config_.get<uint32_t>(
      "sm.var_offsets.bitsize", &offsets_bitsize_, &found));
  if (offsets_bitsize_ != 32 && offsets_bitsize_ != 64) {
    return LOG_STATUS(
        Status::WriterError("Cannot initialize writer; Unsupported offsets "
                            "bitsize in configuration"));
  }
  assert(found);

  // Set a default subarray
  if (!subarray_.is_set())
    subarray_ = Subarray(array_, layout_, stats_);

  if (offsets_extra_element_)
    RETURN_NOT_OK(check_extra_element());

  RETURN_NOT_OK(check_subarray());
  RETURN_NOT_OK(check_buffer_sizes());

  optimize_layout_for_1D();
  RETURN_NOT_OK(check_var_attr_offsets());
  initialized_ = true;

  return Status::Ok();
}

Status Writer::dowork() {
  get_dim_attr_stats();

  auto timer_se = stats_->start_timer("write");

  // In case the user has provided a coordinates buffer
  RETURN_NOT_OK(split_coords_buffer());

  if (check_coord_oob_)
    RETURN_NOT_OK(check_coord_oob());

  if (layout_ == Layout::COL_MAJOR || layout_ == Layout::ROW_MAJOR) {
    RETURN_NOT_OK(ordered_write());
  } else if (layout_ == Layout::UNORDERED) {
    RETURN_NOT_OK(unordered_write());
  } else if (layout_ == Layout::GLOBAL_ORDER) {
    RETURN_NOT_OK(global_write());
  } else {
    assert(false);
  }

  return Status::Ok();
}

/* ****************************** */
/*          PRIVATE METHODS       */
/* ****************************** */

Status Writer::add_written_fragment_info(const URI& uri) {
  std::pair<uint64_t, uint64_t> timestamp_range;
  RETURN_NOT_OK(utils::parse::get_timestamp_range(uri, &timestamp_range));
  written_fragment_info_.emplace_back(uri, timestamp_range);
  return Status::Ok();
}

Status Writer::check_buffer_sizes() const {
  // This is applicable only to dense arrays and ordered layout
  if (!array_schema_->dense() ||
      (layout_ != Layout::ROW_MAJOR && layout_ != Layout::COL_MAJOR))
    return Status::Ok();

  auto cell_num = array_schema_->domain()->cell_num(subarray_.ndrange(0));
  uint64_t expected_cell_num = 0;
  for (const auto& it : buffers_) {
    const auto& attr = it.first;
    const bool is_var = array_schema_->var_size(attr);
    const uint64_t buffer_size =
        is_var ? get_offset_buffer_size(*it.second.buffer_size_) :
                 *it.second.buffer_size_;
    if (is_var) {
      expected_cell_num = buffer_size / constants::cell_var_offset_size;
    } else {
      expected_cell_num = buffer_size / array_schema_->cell_size(attr);
    }

    if (array_schema_->is_nullable(attr)) {
      const uint64_t buffer_validity_size =
          *it.second.validity_vector_.buffer_size();
      const uint64_t expected_validity_num =
          buffer_validity_size / constants::cell_validity_size;

      if (expected_validity_num != cell_num) {
        std::stringstream ss;
        ss << "Buffer sizes check failed; Invalid number of validity cells "
              "given for ";
        ss << "attribute '" << attr << "'";
        ss << " (" << expected_validity_num << " != " << cell_num << ")";
        return LOG_STATUS(Status::WriterError(ss.str()));
      }
    } else {
      if (expected_cell_num != cell_num) {
        std::stringstream ss;
        ss << "Buffer sizes check failed; Invalid number of cells given for ";
        ss << "attribute '" << attr << "'";
        ss << " (" << expected_cell_num << " != " << cell_num << ")";
        return LOG_STATUS(Status::WriterError(ss.str()));
      }
    }
  }

  return Status::Ok();
}

Status Writer::check_coord_dups(const std::vector<uint64_t>& cell_pos) const {
  auto timer_se = stats_->start_timer("check_coord_dups");

  // Check if applicable
  if (array_schema_->allows_dups() || !check_coord_dups_ || dedup_coords_)
    return Status::Ok();

  if (!coords_info_.has_coords_) {
    return LOG_STATUS(
        Status::WriterError("Cannot check for coordinate duplicates; "
                            "Coordinates buffer not found"));
  }

  if (coords_info_.coords_num_ < 2)
    return Status::Ok();

  // Prepare auxiliary vectors for better performance
  auto dim_num = array_schema_->dim_num();
  std::vector<const unsigned char*> buffs(dim_num);
  std::vector<uint64_t> coord_sizes(dim_num);
  std::vector<const unsigned char*> buffs_var(dim_num);
  std::vector<uint64_t*> buffs_var_sizes(dim_num);
  for (unsigned d = 0; d < dim_num; ++d) {
    const auto& dim_name = array_schema_->dimension(d)->name();
    buffs[d] = (const unsigned char*)buffers_.find(dim_name)->second.buffer_;
    coord_sizes[d] = array_schema_->cell_size(dim_name);
    buffs_var[d] =
        (const unsigned char*)buffers_.find(dim_name)->second.buffer_var_;
    buffs_var_sizes[d] = buffers_.find(dim_name)->second.buffer_var_size_;
  }

  auto status = parallel_for(
      storage_manager_->compute_tp(),
      1,
      coords_info_.coords_num_,
      [&](uint64_t i) {
        // Check for duplicate in adjacent cells
        bool found_dup = true;
        for (unsigned d = 0; d < dim_num; ++d) {
          auto dim = array_schema_->dimension(d);
          if (!dim->var_size()) {  // Fixed-sized dimensions
            if (memcmp(
                    buffs[d] + cell_pos[i] * coord_sizes[d],
                    buffs[d] + cell_pos[i - 1] * coord_sizes[d],
                    coord_sizes[d]) != 0) {  // Not the same
              found_dup = false;
              break;
            }
          } else {
            auto offs = (uint64_t*)buffs[d];
            auto a = cell_pos[i];
            auto b = cell_pos[i - 1];
            auto off_a = offs[a];
            auto off_b = offs[b];
            auto off_a_plus_1 = (a == coords_info_.coords_num_ - 1) ?
                                    *(buffs_var_sizes[d]) :
                                    offs[a + 1];
            auto off_b_plus_1 = (b == coords_info_.coords_num_ - 1) ?
                                    *(buffs_var_sizes[d]) :
                                    offs[b + 1];
            auto size_a = off_a_plus_1 - off_a;
            auto size_b = off_b_plus_1 - off_b;

            // Compare sizes
            if (size_a != size_b) {  // Not same
              found_dup = false;
              break;
            }

            // Compare var values
            if (memcmp(
                    buffs_var[d] + off_a,
                    buffs_var[d] + off_b,
                    size_a) != 0) {  // Not the same
              found_dup = false;
              break;
            }
          }
        }

        // Found duplicate
        if (found_dup) {
          std::stringstream ss;
          ss << "Duplicate coordinates " << coords_to_str(cell_pos[i]);
          ss << " are not allowed";
          return Status::WriterError(ss.str());
        }

        return Status::Ok();
      });

  RETURN_NOT_OK_ELSE(status, LOG_STATUS(status));

  return Status::Ok();
}

Status Writer::check_coord_dups() const {
  auto timer_se = stats_->start_timer("check_coord_dups");

  // Check if applicable
  if (array_schema_->allows_dups() || !check_coord_dups_ || dedup_coords_)
    return Status::Ok();

  if (!coords_info_.has_coords_) {
    return LOG_STATUS(
        Status::WriterError("Cannot check for coordinate duplicates; "
                            "Coordinates buffer not found"));
  }

  if (coords_info_.coords_num_ < 2)
    return Status::Ok();

  // Prepare auxiliary vectors for better performance
  auto dim_num = array_schema_->dim_num();
  std::vector<const unsigned char*> buffs(dim_num);
  std::vector<uint64_t> coord_sizes(dim_num);
  std::vector<const unsigned char*> buffs_var(dim_num);
  std::vector<uint64_t*> buffs_var_sizes(dim_num);
  for (unsigned d = 0; d < dim_num; ++d) {
    const auto& dim_name = array_schema_->dimension(d)->name();
    buffs[d] = (const unsigned char*)buffers_.find(dim_name)->second.buffer_;
    coord_sizes[d] = array_schema_->cell_size(dim_name);
    buffs_var[d] =
        (const unsigned char*)buffers_.find(dim_name)->second.buffer_var_;
    buffs_var_sizes[d] = buffers_.find(dim_name)->second.buffer_var_size_;
  }

  auto status = parallel_for(
      storage_manager_->compute_tp(),
      1,
      coords_info_.coords_num_,
      [&](uint64_t i) {
        // Check for duplicate in adjacent cells
        bool found_dup = true;
        for (unsigned d = 0; d < dim_num; ++d) {
          auto dim = array_schema_->dimension(d);
          if (!dim->var_size()) {  // Fixed-sized dimensions
            if (memcmp(
                    buffs[d] + i * coord_sizes[d],
                    buffs[d] + (i - 1) * coord_sizes[d],
                    coord_sizes[d]) != 0) {  // Not the same
              found_dup = false;
              break;
            }
          } else {
            auto offs = (uint64_t*)buffs[d];
            auto off_i_plus_1 = (i == coords_info_.coords_num_ - 1) ?
                                    *(buffs_var_sizes[d]) :
                                    offs[i + 1];
            auto size_i_minus_1 = offs[i] - offs[i - 1];
            auto size_i = off_i_plus_1 - offs[i];

            // Compare sizes
            if (size_i != size_i_minus_1) {  // Not same
              found_dup = false;
              break;
            }

            // Compare var values
            if (memcmp(
                    buffs_var[d] + offs[i - 1],
                    buffs_var[d] + offs[i],
                    size_i) != 0) {  // Not the same
              found_dup = false;
              break;
            }
          }
        }

        // Found duplicate
        if (found_dup) {
          std::stringstream ss;
          ss << "Duplicate coordinates " << coords_to_str(i);
          ss << " are not allowed";
          return Status::WriterError(ss.str());
        }

        return Status::Ok();
      });

  RETURN_NOT_OK(status);

  return Status::Ok();
}

Status Writer::check_coord_oob() const {
  auto timer_se = stats_->start_timer("check_coord_oob");

  // Applicable only to sparse writes - exit if coordinates do not exist
  if (!coords_info_.has_coords_)
    return Status::Ok();

  // Exit if there are no coordinates to write
  if (coords_info_.coords_num_ == 0)
    return Status::Ok();

  // Exit if all dimensions are strings
  if (array_schema_->domain()->all_dims_string())
    return Status::Ok();

  // Prepare auxiliary vectors for better performance
  auto dim_num = array_schema_->dim_num();
  std::vector<unsigned char*> buffs(dim_num);
  std::vector<uint64_t> coord_sizes(dim_num);
  for (unsigned d = 0; d < dim_num; ++d) {
    const auto& dim_name = array_schema_->dimension(d)->name();
    buffs[d] = (unsigned char*)buffers_.find(dim_name)->second.buffer_;
    coord_sizes[d] = array_schema_->cell_size(dim_name);
  }

  // Check if all coordinates fall in the domain in parallel
  auto status = parallel_for_2d(
      storage_manager_->compute_tp(),
      0,
      coords_info_.coords_num_,
      0,
      dim_num,
      [&](uint64_t c, unsigned d) {
        auto dim = array_schema_->dimension(d);
        if (datatype_is_string(dim->type()))
          return Status::Ok();
        return dim->oob(buffs[d] + c * coord_sizes[d]);
      });

  RETURN_NOT_OK(status);

  // Success
  return Status::Ok();
}

Status Writer::check_global_order() const {
  auto timer_se = stats_->start_timer("check_global_order");

  // Check if applicable
  if (!check_global_order_)
    return Status::Ok();

  // Applicable only to sparse writes - exit if coordinates do not exist
  if (!coords_info_.has_coords_ || coords_info_.coords_num_ < 2)
    return Status::Ok();

  // Special case for Hilbert
  if (array_schema_->cell_order() == Layout::HILBERT)
    return check_global_order_hilbert();

  // Prepare auxiliary vector for better performance
  auto dim_num = array_schema_->dim_num();
  std::vector<const QueryBuffer*> buffs(dim_num);
  for (unsigned d = 0; d < dim_num; ++d) {
    const auto& dim_name = array_schema_->dimension(d)->name();
    buffs[d] = &(buffers_.find(dim_name)->second);
  }

  // Check if all coordinates fall in the domain in parallel
  auto domain = array_schema_->domain();
  auto status = parallel_for(
      storage_manager_->compute_tp(),
      0,
      coords_info_.coords_num_ - 1,
      [&](uint64_t i) {
        auto tile_cmp = domain->tile_order_cmp(buffs, i, i + 1);
        auto fail =
            (tile_cmp > 0) ||
            ((tile_cmp == 0) && domain->cell_order_cmp(buffs, i, i + 1) > 0);

        if (fail) {
          std::stringstream ss;
          ss << "Write failed; Coordinates " << coords_to_str(i);
          ss << " succeed " << coords_to_str(i + 1);
          ss << " in the global order";
          if (tile_cmp > 0)
            ss << " due to writes across tiles";
          return Status::WriterError(ss.str());
        }
        return Status::Ok();
      });

  RETURN_NOT_OK(status);

  return Status::Ok();
}

Status Writer::check_global_order_hilbert() const {
  // Prepare auxiliary vector for better performance
  auto dim_num = array_schema_->dim_num();
  std::vector<const QueryBuffer*> buffs(dim_num);
  for (unsigned d = 0; d < dim_num; ++d) {
    const auto& dim_name = array_schema_->dimension(d)->name();
    buffs[d] = &buffers_.at(dim_name);
  }

  // Compute hilbert values
  std::vector<uint64_t> hilbert_values(coords_info_.coords_num_);
  RETURN_NOT_OK(calculate_hilbert_values(buffs, &hilbert_values));

  // Check if all coordinates fall in the domain in parallel
  auto status = parallel_for(
      storage_manager_->compute_tp(),
      0,
      coords_info_.coords_num_ - 1,
      [&](uint64_t i) {
        if (hilbert_values[i] > hilbert_values[i + 1]) {
          std::stringstream ss;
          ss << "Write failed; Coordinates " << coords_to_str(i);
          ss << " succeed " << coords_to_str(i + 1);
          ss << " in the global order";
          return Status::WriterError(ss.str());
        }
        return Status::Ok();
      });

  RETURN_NOT_OK(status);

  return Status::Ok();
}

Status Writer::check_subarray() const {
  if (array_schema_ == nullptr)
    return LOG_STATUS(
        Status::WriterError("Cannot check subarray; Array schema not set"));

  if (array_schema_->dense()) {
    if (subarray_.range_num() != 1)
      return LOG_STATUS(
          Status::WriterError("Multi-range dense writes "
                              "are not supported"));

    if (layout_ == Layout::GLOBAL_ORDER && !subarray_.coincides_with_tiles())
      return LOG_STATUS(
          Status::WriterError("Cannot initialize query; In global writes for "
                              "dense arrays, the subarray "
                              "must coincide with the tile bounds"));
<<<<<<< HEAD
    if (layout_ == Layout::UNORDERED && subarray_.is_set())
      return LOG_STATUS(Status::WriterError(
          "Cannot initialize query; Setting a subarray in unordered writes for "
          "dense arrays is inapplicable"));
  } else {
    assert(!array_schema_->dense());
    if (subarray_.is_set())
      return LOG_STATUS(
          Status::WriterError("Subarray range for a write query is not "
                              "supported in sparse arrays"));
=======
>>>>>>> 88f17b78
  }
  return Status::Ok();
}

void Writer::clear_coord_buffers() {
  // Applicable only if the coordinate buffers have been allocated by
  // TileDB, which happens only when the zipped coordinates buffer is set
  for (auto b : to_clean_)
    tdb_free(b);
  to_clean_.clear();
  coord_buffer_sizes_.clear();
}

std::vector<std::string> Writer::buffer_names() const {
  std::vector<std::string> ret;

  // Add to the buffer names the attributes, as well as the dimensions only if
  // coords_buffer_ has not been set
  for (const auto& it : buffers_) {
    if (!array_schema_->is_dim(it.first) || (!coords_info_.coords_buffer_))
      ret.push_back(it.first);
  }

  // Special zipped coordinates name
  if (coords_info_.coords_buffer_)
    ret.push_back(constants::coords);

  return ret;
}

Status Writer::close_files(tdb_shared_ptr<FragmentMetadata> meta) const {
  // Close attribute and dimension files
  const auto buffer_name = buffer_names();

  std::vector<URI> file_uris;
  file_uris.reserve(buffer_name.size() * 3);

  for (const auto& name : buffer_name) {
    file_uris.emplace_back(meta->uri(name));
    if (array_schema_->var_size(name))
      file_uris.emplace_back(meta->var_uri(name));
    if (array_schema_->is_nullable(name))
      file_uris.emplace_back(meta->validity_uri(name));
  }

  auto status = parallel_for(
      storage_manager_->io_tp(), 0, file_uris.size(), [&](uint64_t i) {
        const auto& file_ur = file_uris[i];
        RETURN_NOT_OK(storage_manager_->close_file(file_ur));
        return Status::Ok();
      });

  RETURN_NOT_OK(status);

  return Status::Ok();
}

Status Writer::compute_coord_dups(
    const std::vector<uint64_t>& cell_pos,
    std::set<uint64_t>* coord_dups) const {
  auto timer_se = stats_->start_timer("compute_coord_dups");

  if (!coords_info_.has_coords_) {
    return LOG_STATUS(
        Status::WriterError("Cannot check for coordinate duplicates; "
                            "Coordinates buffer not found"));
  }

  if (coords_info_.coords_num_ < 2)
    return Status::Ok();

  // Prepare auxiliary vectors for better performance
  auto dim_num = array_schema_->dim_num();
  std::vector<const unsigned char*> buffs(dim_num);
  std::vector<uint64_t> coord_sizes(dim_num);
  std::vector<const unsigned char*> buffs_var(dim_num);
  std::vector<uint64_t*> buffs_var_sizes(dim_num);
  for (unsigned d = 0; d < dim_num; ++d) {
    const auto& dim_name = array_schema_->dimension(d)->name();
    buffs[d] = (const unsigned char*)buffers_.find(dim_name)->second.buffer_;
    coord_sizes[d] = array_schema_->cell_size(dim_name);
    buffs_var[d] =
        (const unsigned char*)buffers_.find(dim_name)->second.buffer_var_;
    buffs_var_sizes[d] = buffers_.find(dim_name)->second.buffer_var_size_;
  }

  std::mutex mtx;
  auto status = parallel_for(
      storage_manager_->compute_tp(),
      1,
      coords_info_.coords_num_,
      [&](uint64_t i) {
        // Check for duplicate in adjacent cells
        bool found_dup = true;
        for (unsigned d = 0; d < dim_num; ++d) {
          auto dim = array_schema_->dimension(d);
          if (!dim->var_size()) {  // Fixed-sized dimensions
            if (memcmp(
                    buffs[d] + cell_pos[i] * coord_sizes[d],
                    buffs[d] + cell_pos[i - 1] * coord_sizes[d],
                    coord_sizes[d]) != 0) {  // Not the same
              found_dup = false;
              break;
            }
          } else {
            auto offs = (uint64_t*)buffs[d];
            auto a = cell_pos[i];
            auto b = cell_pos[i - 1];
            auto off_a = offs[a];
            auto off_b = offs[b];
            auto off_a_plus_1 = (a == coords_info_.coords_num_ - 1) ?
                                    *(buffs_var_sizes[d]) :
                                    offs[a + 1];
            auto off_b_plus_1 = (b == coords_info_.coords_num_ - 1) ?
                                    *(buffs_var_sizes[d]) :
                                    offs[b + 1];
            auto size_a = off_a_plus_1 - off_a;
            auto size_b = off_b_plus_1 - off_b;

            // Compare sizes
            if (size_a != size_b) {  // Not same
              found_dup = false;
              break;
            }

            // Compare var values
            if (memcmp(
                    buffs_var[d] + off_a,
                    buffs_var[d] + off_b,
                    size_a) != 0) {  // Not the same
              found_dup = false;
              break;
            }
          }
        }

        // Found duplicate
        if (found_dup) {
          std::lock_guard<std::mutex> lock(mtx);
          coord_dups->insert(cell_pos[i]);
        }

        return Status::Ok();
      });

  RETURN_NOT_OK(status);

  return Status::Ok();
}

Status Writer::compute_coord_dups(std::set<uint64_t>* coord_dups) const {
  auto timer_se = stats_->start_timer("compute_coord_dups");

  if (!coords_info_.has_coords_) {
    return LOG_STATUS(
        Status::WriterError("Cannot check for coordinate duplicates; "
                            "Coordinates buffer not found"));
  }

  if (coords_info_.coords_num_ < 2)
    return Status::Ok();

  // Prepare auxiliary vectors for better performance
  auto dim_num = array_schema_->dim_num();
  std::vector<const unsigned char*> buffs(dim_num);
  std::vector<uint64_t> coord_sizes(dim_num);
  std::vector<const unsigned char*> buffs_var(dim_num);
  std::vector<uint64_t*> buffs_var_sizes(dim_num);
  for (unsigned d = 0; d < dim_num; ++d) {
    const auto& dim_name = array_schema_->dimension(d)->name();
    buffs[d] = (const unsigned char*)buffers_.find(dim_name)->second.buffer_;
    coord_sizes[d] = array_schema_->cell_size(dim_name);
    buffs_var[d] =
        (const unsigned char*)buffers_.find(dim_name)->second.buffer_var_;
    buffs_var_sizes[d] = buffers_.find(dim_name)->second.buffer_var_size_;
  }

  std::mutex mtx;
  auto status = parallel_for(
      storage_manager_->compute_tp(),
      1,
      coords_info_.coords_num_,
      [&](uint64_t i) {
        // Check for duplicate in adjacent cells
        bool found_dup = true;
        for (unsigned d = 0; d < dim_num; ++d) {
          auto dim = array_schema_->dimension(d);
          if (!dim->var_size()) {  // Fixed-sized dimensions
            if (memcmp(
                    buffs[d] + i * coord_sizes[d],
                    buffs[d] + (i - 1) * coord_sizes[d],
                    coord_sizes[d]) != 0) {  // Not the same
              found_dup = false;
              break;
            }
          } else {
            auto offs = (uint64_t*)buffs[d];
            auto off_i_plus_1 = (i == coords_info_.coords_num_ - 1) ?
                                    *(buffs_var_sizes[d]) :
                                    offs[i + 1];
            auto size_i_minus_1 = offs[i] - offs[i - 1];
            auto size_i = off_i_plus_1 - offs[i];

            // Compare sizes
            if (size_i != size_i_minus_1) {  // Not same
              found_dup = false;
              break;
            }

            // Compare var values
            if (memcmp(
                    buffs_var[d] + offs[i - 1],
                    buffs_var[d] + offs[i],
                    size_i) != 0) {  // Not the same
              found_dup = false;
              break;
            }
          }
        }

        // Found duplicate
        if (found_dup) {
          std::lock_guard<std::mutex> lock(mtx);
          coord_dups->insert(i);
        }

        return Status::Ok();
      });

  RETURN_NOT_OK(status);

  return Status::Ok();
}

Status Writer::compute_coords_metadata(
    const std::unordered_map<std::string, std::vector<Tile>>& tiles,
    tdb_shared_ptr<FragmentMetadata> meta) const {
  auto timer_se = stats_->start_timer("compute_coord_meta");

  // Applicable only if there are coordinates
  if (!coords_info_.has_coords_)
    return Status::Ok();

  // Check if tiles are empty
  if (tiles.empty() || tiles.begin()->second.empty())
    return Status::Ok();

  // Compute number of tiles. Assumes all attributes and
  // and dimensions have the same number of tiles
  auto it = tiles.begin();
  const uint64_t t = 1 + (array_schema_->var_size(it->first) ? 1 : 0) +
                     (array_schema_->is_nullable(it->first) ? 1 : 0);
  auto tile_num = it->second.size() / t;
  auto dim_num = array_schema_->dim_num();

  // Compute MBRs
  auto status = parallel_for(
      storage_manager_->compute_tp(), 0, tile_num, [&](uint64_t i) {
        NDRange mbr(dim_num);
        std::vector<const void*> data(dim_num);
        for (unsigned d = 0; d < dim_num; ++d) {
          auto dim = array_schema_->dimension(d);
          const auto& dim_name = dim->name();
          auto tiles_it = tiles.find(dim_name);
          assert(tiles_it != tiles.end());
          if (!dim->var_size())
            dim->compute_mbr(tiles_it->second[i], &mbr[d]);
          else
            dim->compute_mbr_var(
                tiles_it->second[2 * i], tiles_it->second[2 * i + 1], &mbr[d]);
        }

        meta->set_mbr(i, mbr);
        return Status::Ok();
      });

  RETURN_NOT_OK(status);

  // Set last tile cell number
  auto dim_0 = array_schema_->dimension(0);
  const auto& dim_tiles = tiles.find(dim_0->name())->second;
  const auto& last_tile_pos =
      (!dim_0->var_size()) ? dim_tiles.size() - 1 : dim_tiles.size() - 2;
  meta->set_last_tile_cell_num(dim_tiles[last_tile_pos].cell_num());

  return Status::Ok();
}

Status Writer::create_fragment(
    bool dense, tdb_shared_ptr<FragmentMetadata>& frag_meta) const {
  URI uri;
  uint64_t timestamp = array_->timestamp_end_opened_at();
  if (!fragment_uri_.to_string().empty()) {
    uri = fragment_uri_;
  } else {
    std::string new_fragment_str;
    RETURN_NOT_OK(new_fragment_name(
        timestamp, array_->array_schema()->write_version(), &new_fragment_str));
    uri = array_schema_->array_uri().join_path(new_fragment_str);
  }
  auto timestamp_range = std::pair<uint64_t, uint64_t>(timestamp, timestamp);

  frag_meta = tdb_make_shared(
      FragmentMetadata,
      storage_manager_,
      array_schema_,
      uri,
      timestamp_range,
      dense);

  RETURN_NOT_OK((frag_meta)->init(subarray_.ndrange(0)));
  return storage_manager_->create_dir(uri);
}

Status Writer::filter_tiles(
    std::unordered_map<std::string, std::vector<Tile>>* tiles) {
  auto timer_se = stats_->start_timer("filter_tiles");

  // Coordinates
  auto num = buffers_.size();
  auto status =
      parallel_for(storage_manager_->compute_tp(), 0, num, [&](uint64_t i) {
        auto buff_it = buffers_.begin();
        std::advance(buff_it, i);
        const auto& name = buff_it->first;
        RETURN_CANCEL_OR_ERROR(filter_tiles(name, &((*tiles)[name])));
        return Status::Ok();
      });

  RETURN_NOT_OK(status);

  return Status::Ok();
}

Status Writer::filter_tiles(const std::string& name, std::vector<Tile>* tiles) {
  const bool var_size = array_schema_->var_size(name);
  const bool nullable = array_schema_->is_nullable(name);

  // Filter all tiles
  auto tile_num = tiles->size();

  std::vector<std::tuple<Tile*, bool, bool>> args;
  args.reserve(tile_num);

  size_t i = 0;
  while (i < tile_num) {
    args.emplace_back(&(*tiles)[i++], var_size, false);
    if (var_size)
      args.emplace_back(&(*tiles)[i++], false, false);
    if (nullable)
      args.emplace_back(&(*tiles)[i++], false, true);
  }

  auto status = parallel_for(
      storage_manager_->compute_tp(), 0, tile_num, [&](uint64_t i) {
        RETURN_NOT_OK(filter_tile(
            name,
            std::get<0>(args[i]),
            std::get<1>(args[i]),
            std::get<2>(args[i])));
        return Status::Ok();
      });

  RETURN_NOT_OK(status);

  return Status::Ok();
}

Status Writer::filter_tile(
    const std::string& name,
    Tile* const tile,
    const bool offsets,
    const bool nullable) {
  auto timer_se = stats_->start_timer("filter_tile");

  const auto orig_size = tile->buffer()->size();

  // Get a copy of the appropriate filter pipeline.
  FilterPipeline filters;
  if (offsets) {
    assert(!nullable);
    filters = array_schema_->cell_var_offsets_filters();
  } else if (nullable) {
    filters = array_schema_->cell_validity_filters();
  } else {
    filters = array_schema_->filters(name);
  }

  // Append an encryption filter when necessary.
  RETURN_NOT_OK(FilterPipeline::append_encryption_filter(
      &filters, array_->get_encryption_key()));

  assert(!tile->filtered());
  RETURN_NOT_OK(
      filters.run_forward(stats_, tile, storage_manager_->compute_tp()));
  assert(tile->filtered());

  tile->set_pre_filtered_size(orig_size);

  return Status::Ok();
}

Status Writer::finalize_global_write_state() {
  assert(layout_ == Layout::GLOBAL_ORDER);
  auto meta = global_write_state_->frag_meta_;
  const auto& uri = meta->fragment_uri();

  // Handle last tile
  Status st = global_write_handle_last_tile();
  if (!st.ok()) {
    close_files(meta);
    clean_up(uri);
    return st;
  }

  // Close all files
  RETURN_NOT_OK_ELSE(close_files(meta), clean_up(uri));

  // Check that the same number of cells was written across attributes
  // and dimensions
  auto cell_num = global_write_state_->cells_written_[buffers_.begin()->first];
  for (const auto& it : buffers_) {
    const auto& name = it.first;
    if (global_write_state_->cells_written_[name] != cell_num) {
      clean_up(uri);
      return LOG_STATUS(Status::WriterError(
          "Failed to finalize global write state; Different "
          "number of cells written across attributes and coordinates"));
    }
  }

  // Check if the total number of cells written is equal to the subarray size
  if (!coords_info_.has_coords_) {  // This implies a dense array
    auto expected_cell_num =
        array_schema_->domain()->cell_num(subarray_.ndrange(0));
    if (cell_num != expected_cell_num) {
      clean_up(uri);
      std::stringstream ss;
      ss << "Failed to finalize global write state; Number "
         << "of cells written (" << cell_num
         << ") is different from the number of cells expected ("
         << expected_cell_num << ") for the query subarray";
      return LOG_STATUS(Status::WriterError(ss.str()));
    }
  }

  // Flush fragment metadata to storage
  RETURN_NOT_OK_ELSE(meta->store(array_->get_encryption_key()), clean_up(uri));

  // Add written fragment info
  RETURN_NOT_OK_ELSE(add_written_fragment_info(uri), clean_up(uri));

  // The following will make the fragment visible
  auto ok_uri =
      URI(uri.remove_trailing_slash().to_string() + constants::ok_file_suffix);
  RETURN_NOT_OK_ELSE(storage_manager_->vfs()->touch(ok_uri), clean_up(uri));

  // Delete global write state
  global_write_state_.reset(nullptr);

  return st;
}

Status Writer::global_write() {
  // Applicable only to global write on dense/sparse arrays
  assert(layout_ == Layout::GLOBAL_ORDER);

  // Initialize the global write state if this is the first invocation
  if (!global_write_state_) {
    RETURN_CANCEL_OR_ERROR(init_global_write_state());
  }
  auto frag_meta = global_write_state_->frag_meta_;
  auto uri = frag_meta->fragment_uri();

  // Check for coordinate duplicates
  if (coords_info_.has_coords_) {
    RETURN_CANCEL_OR_ERROR(check_coord_dups());
    RETURN_CANCEL_OR_ERROR(check_global_order());
  }

  // Retrieve coordinate duplicates
  std::set<uint64_t> coord_dups;
  if (dedup_coords_)
    RETURN_CANCEL_OR_ERROR(compute_coord_dups(&coord_dups));

  std::unordered_map<std::string, std::vector<Tile>> tiles;
  RETURN_CANCEL_OR_ERROR_ELSE(
      prepare_full_tiles(coord_dups, &tiles), clean_up(uri));

  // Find number of tiles and gather stats
  uint64_t tile_num = 0;
  if (!tiles.empty()) {
    auto it = tiles.begin();
    bool var_size = array_schema_->var_size(it->first);
    const uint64_t t = 1 + (array_schema_->var_size(it->first) ? 1 : 0) +
                       (array_schema_->is_nullable(it->first) ? 1 : 0);
    tile_num = it->second.size() / t;

    uint64_t cell_num = 0;
    for (size_t t = 0; t < tile_num; ++t) {
      cell_num +=
          var_size ? it->second[2 * t].cell_num() : it->second[t].cell_num();
    }
    stats_->add_counter("cell_num", cell_num);
    stats_->add_counter("tile_num", tile_num);
  }

  // No cells to be written
  if (tile_num == 0) {
    return Status::Ok();
  }

  // Set new number of tiles in the fragment metadata
  auto new_num_tiles = frag_meta->tile_index_base() + tile_num;
  frag_meta->set_num_tiles(new_num_tiles);

  // Compute coordinate metadata (if coordinates are present)
  RETURN_CANCEL_OR_ERROR_ELSE(
      compute_coords_metadata(tiles, frag_meta), clean_up(uri));

  // Filter all tiles
  RETURN_CANCEL_OR_ERROR_ELSE(filter_tiles(&tiles), clean_up(uri));

  // Write tiles for all attributes
  RETURN_CANCEL_OR_ERROR_ELSE(
      write_all_tiles(frag_meta, &tiles), clean_up(uri));

  // Increment the tile index base for the next global order write.
  frag_meta->set_tile_index_base(new_num_tiles);

  return Status::Ok();
}

Status Writer::global_write_handle_last_tile() {
  if (all_last_tiles_empty())
    return Status::Ok();

  // Reserve space for the last tile in the fragment metadata
  auto meta = global_write_state_->frag_meta_;
  meta->set_num_tiles(meta->tile_index_base() + 1);
  const auto& uri = global_write_state_->frag_meta_->fragment_uri();

  // Filter last tiles
  std::unordered_map<std::string, std::vector<Tile>> tiles;
  RETURN_CANCEL_OR_ERROR_ELSE(filter_last_tiles(&tiles), clean_up(uri));

  // Write the last tiles
  RETURN_CANCEL_OR_ERROR(write_all_tiles(meta, &tiles));

  // Increment the tile index base.
  meta->set_tile_index_base(meta->tile_index_base() + 1);

  return Status::Ok();
}

Status Writer::filter_last_tiles(
    std::unordered_map<std::string, std::vector<Tile>>* tiles) {
  // Initialize attribute and coordinate tiles
  for (const auto& it : buffers_)
    (*tiles)[it.first] = std::vector<Tile>();

  // Prepare the tiles first
  uint64_t num = buffers_.size();
  auto status =
      parallel_for(storage_manager_->compute_tp(), 0, num, [&](uint64_t i) {
        auto buff_it = buffers_.begin();
        std::advance(buff_it, i);
        const auto& name = &(buff_it->first);

        auto& last_tile = std::get<0>(global_write_state_->last_tiles_[*name]);
        auto& last_tile_var =
            std::get<1>(global_write_state_->last_tiles_[*name]);
        auto& last_tile_validity =
            std::get<2>(global_write_state_->last_tiles_[*name]);

        if (!last_tile.empty()) {
          std::vector<Tile>& tiles_ref = (*tiles)[*name];
          // Note making shallow clones here, as it's not necessary to copy the
          // underlying tile Buffers.
          tiles_ref.push_back(last_tile.clone(false));
          if (array_schema_->var_size(*name))
            tiles_ref.push_back(last_tile_var.clone(false));
          if (array_schema_->is_nullable(*name))
            tiles_ref.push_back(last_tile_validity.clone(false));
        }
        return Status::Ok();
      });

  RETURN_NOT_OK(status);

  // Compute coordinates metadata
  auto meta = global_write_state_->frag_meta_;
  RETURN_NOT_OK(compute_coords_metadata(*tiles, meta));

  // Gather stats
  stats_->add_counter("cell_num", tiles->begin()->second[0].cell_num());
  stats_->add_counter("tile_num", 1);

  // Filter tiles
  RETURN_NOT_OK(filter_tiles(tiles));

  return Status::Ok();
}

bool Writer::all_last_tiles_empty() const {
  // See if any last attribute/coordinate tiles are nonempty
  for (const auto& it : buffers_) {
    const auto& name = it.first;
    auto& last_tile = std::get<0>(global_write_state_->last_tiles_[name]);
    if (!last_tile.empty())
      return false;
  }

  return true;
}

Status Writer::init_global_write_state() {
  // Create global array state object
  if (global_write_state_ != nullptr)
    return LOG_STATUS(
        Status::WriterError("Cannot initialize global write state; State not "
                            "properly finalized"));
  global_write_state_.reset(new GlobalWriteState);

  // Create fragment
  global_write_state_->frag_meta_ = tdb_make_shared(FragmentMetadata);
  RETURN_NOT_OK(create_fragment(
      !coords_info_.has_coords_, global_write_state_->frag_meta_));
  auto uri = global_write_state_->frag_meta_->fragment_uri();

  // Initialize global write state for attribute and coordinates
  for (const auto& it : buffers_) {
    // Initialize last tiles
    const auto& name = it.first;
    auto last_tile_tuple = std::pair<std::string, std::tuple<Tile, Tile, Tile>>(
        name, std::tuple<Tile, Tile, Tile>(Tile(), Tile(), Tile()));
    auto it_ret = global_write_state_->last_tiles_.emplace(last_tile_tuple);

    if (!array_schema_->var_size(name)) {
      auto& last_tile = std::get<0>(it_ret.first->second);
      if (!array_schema_->is_nullable(name)) {
        RETURN_NOT_OK_ELSE(init_tile(name, &last_tile), clean_up(uri));
      } else {
        auto& last_tile_validity = std::get<2>(it_ret.first->second);
        RETURN_NOT_OK_ELSE(
            init_tile_nullable(name, &last_tile, &last_tile_validity),
            clean_up(uri));
      }
    } else {
      auto& last_tile = std::get<0>(it_ret.first->second);
      auto& last_tile_var = std::get<1>(it_ret.first->second);
      if (!array_schema_->is_nullable(name)) {
        RETURN_NOT_OK_ELSE(
            init_tile(name, &last_tile, &last_tile_var), clean_up(uri));
      } else {
        auto& last_tile_validity = std::get<2>(it_ret.first->second);
        RETURN_NOT_OK_ELSE(
            init_tile_nullable(
                name, &last_tile, &last_tile_var, &last_tile_validity),
            clean_up(uri));
      }
    }

    // Initialize cells written
    global_write_state_->cells_written_[name] = 0;
  }

  return Status::Ok();
}

Status Writer::init_tile(const std::string& name, Tile* tile) const {
  // For easy reference
  auto cell_size = array_schema_->cell_size(name);
  auto type = array_schema_->type(name);
  auto domain = array_schema_->domain();
  auto capacity = array_schema_->capacity();
  auto cell_num_per_tile =
      coords_info_.has_coords_ ? capacity : domain->cell_num_per_tile();
  auto tile_size = cell_num_per_tile * cell_size;

  // Initialize
  RETURN_NOT_OK(tile->init_unfiltered(
      array_schema_->write_version(), type, tile_size, cell_size, 0));

  return Status::Ok();
}

Status Writer::init_tile(
    const std::string& name, Tile* tile, Tile* tile_var) const {
  // For easy reference
  auto type = array_schema_->type(name);
  auto domain = array_schema_->domain();
  auto capacity = array_schema_->capacity();
  auto cell_num_per_tile =
      coords_info_.has_coords_ ? capacity : domain->cell_num_per_tile();
  auto tile_size = cell_num_per_tile * constants::cell_var_offset_size;

  // Initialize
  RETURN_NOT_OK(tile->init_unfiltered(
      array_schema_->write_version(),
      constants::cell_var_offset_type,
      tile_size,
      constants::cell_var_offset_size,
      0));
  RETURN_NOT_OK(tile_var->init_unfiltered(
      array_schema_->write_version(), type, tile_size, datatype_size(type), 0));
  return Status::Ok();
}

Status Writer::init_tile_nullable(
    const std::string& name, Tile* tile, Tile* tile_validity) const {
  // For easy reference
  auto cell_size = array_schema_->cell_size(name);
  auto type = array_schema_->type(name);
  auto domain = array_schema_->domain();
  auto capacity = array_schema_->capacity();
  auto cell_num_per_tile =
      coords_info_.has_coords_ ? capacity : domain->cell_num_per_tile();
  auto tile_size = cell_num_per_tile * cell_size;

  // Initialize
  RETURN_NOT_OK(tile->init_unfiltered(
      array_schema_->write_version(), type, tile_size, cell_size, 0));
  RETURN_NOT_OK(tile_validity->init_unfiltered(
      array_schema_->write_version(),
      constants::cell_validity_type,
      tile_size,
      constants::cell_validity_size,
      0));

  return Status::Ok();
}

Status Writer::init_tile_nullable(
    const std::string& name,
    Tile* tile,
    Tile* tile_var,
    Tile* tile_validity) const {
  // For easy reference
  auto type = array_schema_->type(name);
  auto domain = array_schema_->domain();
  auto capacity = array_schema_->capacity();
  auto cell_num_per_tile =
      coords_info_.has_coords_ ? capacity : domain->cell_num_per_tile();
  auto tile_size = cell_num_per_tile * constants::cell_var_offset_size;

  // Initialize
  RETURN_NOT_OK(tile->init_unfiltered(
      array_schema_->write_version(),
      constants::cell_var_offset_type,
      tile_size,
      constants::cell_var_offset_size,
      0));
  RETURN_NOT_OK(tile_var->init_unfiltered(
      array_schema_->write_version(), type, tile_size, datatype_size(type), 0));
  RETURN_NOT_OK(tile_validity->init_unfiltered(
      array_schema_->write_version(),
      constants::cell_validity_type,
      tile_size,
      constants::cell_validity_size,
      0));

  return Status::Ok();
}

Status Writer::init_tiles(
    const std::string& name,
    uint64_t tile_num,
    std::vector<Tile>* tiles) const {
  // Initialize tiles
  const bool var_size = array_schema_->var_size(name);
  const bool nullable = array_schema_->is_nullable(name);
  const size_t t =
      1 + static_cast<size_t>(var_size) + static_cast<size_t>(nullable);
  const size_t tiles_len = t * tile_num;
  tiles->resize(tiles_len);
  for (size_t i = 0; i < tiles_len; i += t) {
    if (!var_size) {
      if (nullable)
        RETURN_NOT_OK(
            init_tile_nullable(name, &((*tiles)[i]), &((*tiles)[i + 1])));
      else
        RETURN_NOT_OK(init_tile(name, &((*tiles)[i])));
    } else {
      if (nullable)
        RETURN_NOT_OK(init_tile_nullable(
            name, &((*tiles)[i]), &((*tiles)[i + 1]), &((*tiles)[i + 2])));
      else
        RETURN_NOT_OK(init_tile(name, &((*tiles)[i]), &((*tiles)[i + 1])));
    }
  }

  return Status::Ok();
}

Status Writer::new_fragment_name(
    uint64_t timestamp, uint32_t format_version, std::string* frag_uri) const {
  timestamp = (timestamp != 0) ? timestamp : utils::time::timestamp_now_ms();

  if (frag_uri == nullptr)
    return Status::WriterError("Null fragment uri argument.");
  std::string uuid;
  frag_uri->clear();
  RETURN_NOT_OK(uuid::generate_uuid(&uuid, false));
  std::stringstream ss;
  ss << "/__" << timestamp << "_" << timestamp << "_" << uuid << "_"
     << format_version;

  *frag_uri = ss.str();
  return Status::Ok();
}

void Writer::nuke_global_write_state() {
  auto meta = global_write_state_->frag_meta_;
  close_files(meta);
  storage_manager_->vfs()->remove_dir(meta->fragment_uri());
  global_write_state_.reset(nullptr);
}

void Writer::optimize_layout_for_1D() {
  if (array_schema_->dim_num() == 1 && layout_ != Layout::GLOBAL_ORDER &&
      layout_ != Layout::UNORDERED)
    layout_ = array_schema_->cell_order();
}

Status Writer::check_extra_element() {
  for (const auto& it : buffers_) {
    const auto& attr = it.first;
    if (!array_schema_->var_size(attr) || array_schema_->is_dim(attr))
      continue;

    const void* buffer_off = it.second.buffer_;
    uint64_t* buffer_off_size = it.second.buffer_size_;
    const auto num_offsets = *buffer_off_size / constants::cell_var_offset_size;
    const uint64_t* buffer_val_size = it.second.buffer_var_size_;
    const uint64_t attr_datatype_size =
        datatype_size(array_schema_->type(attr));
    const uint64_t max_offset = offsets_format_mode_ == "bytes" ?
                                    *buffer_val_size :
                                    *buffer_val_size / attr_datatype_size;
    const uint64_t last_offset =
        get_offset_buffer_element(buffer_off, num_offsets - 1);

    if (last_offset != max_offset)
      return LOG_STATUS(Status::WriterError(
          "Invalid offsets for attribute " + attr +
          "; the last offset: " + std::to_string(last_offset) +
          " is not equal to the size of the data buffer: " +
          std::to_string(max_offset)));
  }

  return Status::Ok();
}

Status Writer::ordered_write() {
  // Applicable only to ordered write on dense arrays
  assert(layout_ == Layout::ROW_MAJOR || layout_ == Layout::COL_MAJOR);
  assert(array_schema_->dense());

  auto type = array_schema_->domain()->dimension(0)->type();
  switch (type) {
    case Datatype::INT8:
      return ordered_write<int8_t>();
    case Datatype::UINT8:
      return ordered_write<uint8_t>();
    case Datatype::INT16:
      return ordered_write<int16_t>();
    case Datatype::UINT16:
      return ordered_write<uint16_t>();
    case Datatype::INT32:
      return ordered_write<int32_t>();
    case Datatype::UINT32:
      return ordered_write<uint32_t>();
    case Datatype::INT64:
      return ordered_write<int64_t>();
    case Datatype::UINT64:
      return ordered_write<uint64_t>();
    case Datatype::DATETIME_YEAR:
    case Datatype::DATETIME_MONTH:
    case Datatype::DATETIME_WEEK:
    case Datatype::DATETIME_DAY:
    case Datatype::DATETIME_HR:
    case Datatype::DATETIME_MIN:
    case Datatype::DATETIME_SEC:
    case Datatype::DATETIME_MS:
    case Datatype::DATETIME_US:
    case Datatype::DATETIME_NS:
    case Datatype::DATETIME_PS:
    case Datatype::DATETIME_FS:
    case Datatype::DATETIME_AS:
    case Datatype::TIME_HR:
    case Datatype::TIME_MIN:
    case Datatype::TIME_SEC:
    case Datatype::TIME_MS:
    case Datatype::TIME_US:
    case Datatype::TIME_NS:
    case Datatype::TIME_PS:
    case Datatype::TIME_FS:
    case Datatype::TIME_AS:
      return ordered_write<int64_t>();
    default:
      return LOG_STATUS(Status::WriterError(
          "Cannot write in ordered layout; Unsupported domain type"));
  }

  return Status::Ok();
}

template <class T>
Status Writer::ordered_write() {
  auto timer_se = stats_->start_timer("filter_tile");

  // Create new fragment
  auto frag_meta = tdb_make_shared(FragmentMetadata);
  RETURN_CANCEL_OR_ERROR(create_fragment(true, frag_meta));
  const auto& uri = frag_meta->fragment_uri();

  // Create a dense tiler
  DenseTiler<T> dense_tiler(
      &buffers_,
      &subarray_,
      stats_,
      offsets_format_mode_,
      offsets_bitsize_,
      offsets_extra_element_);
  auto tile_num = dense_tiler.tile_num();

  // Set number of tiles in the fragment metadata
  frag_meta->set_num_tiles(tile_num);

  // Prepare, filter and write tiles for all attributes
  auto attr_num = buffers_.size();
  auto compute_tp = storage_manager_->compute_tp();
  auto thread_num = compute_tp->concurrency_level();
  if (attr_num > tile_num) {  // Parallelize over attributes
    auto st = parallel_for(compute_tp, 0, attr_num, [&](uint64_t i) {
      auto buff_it = buffers_.begin();
      std::advance(buff_it, i);
      const auto& attr = buff_it->first;
      return prepare_filter_and_write_tiles<T>(
          attr, frag_meta, &dense_tiler, 1);
    });
    RETURN_NOT_OK_ELSE(st, storage_manager_->vfs()->remove_dir(uri));
  } else {  // Parallelize over tiles
    size_t i = 0;
    for (const auto& buff : buffers_) {
      const auto& attr = buff.first;
      RETURN_NOT_OK_ELSE(
          prepare_filter_and_write_tiles<T>(
              attr, frag_meta, &dense_tiler, thread_num),
          storage_manager_->vfs()->remove_dir(uri));
      ++i;
    }
  }

  // Write the fragment metadata
  RETURN_CANCEL_OR_ERROR_ELSE(
      frag_meta->store(array_->get_encryption_key()),
      storage_manager_->vfs()->remove_dir(uri));

  // Add written fragment info
  RETURN_NOT_OK_ELSE(
      add_written_fragment_info(uri), storage_manager_->vfs()->remove_dir(uri));

  // The following will make the fragment visible
  auto ok_uri =
      URI(uri.remove_trailing_slash().to_string() + constants::ok_file_suffix);
  RETURN_NOT_OK_ELSE(
      storage_manager_->vfs()->touch(ok_uri),
      storage_manager_->vfs()->remove_dir(uri));

  return Status::Ok();
}

Status Writer::prepare_full_tiles(
    const std::set<uint64_t>& coord_dups,
    std::unordered_map<std::string, std::vector<Tile>>* tiles) const {
  auto timer_se = stats_->start_timer("prepare_tiles");

  // Initialize attribute and coordinate tiles
  for (const auto& it : buffers_)
    (*tiles)[it.first] = std::vector<Tile>();

  auto num = buffers_.size();
  auto status =
      parallel_for(storage_manager_->compute_tp(), 0, num, [&](uint64_t i) {
        auto buff_it = buffers_.begin();
        std::advance(buff_it, i);
        const auto& name = buff_it->first;
        RETURN_CANCEL_OR_ERROR(
            prepare_full_tiles(name, coord_dups, &(*tiles)[name]));
        return Status::Ok();
      });

  RETURN_NOT_OK(status);

  return Status::Ok();
}

Status Writer::prepare_full_tiles(
    const std::string& name,
    const std::set<uint64_t>& coord_dups,
    std::vector<Tile>* tiles) const {
  return array_schema_->var_size(name) ?
             prepare_full_tiles_var(name, coord_dups, tiles) :
             prepare_full_tiles_fixed(name, coord_dups, tiles);
}

Status Writer::prepare_full_tiles_fixed(
    const std::string& name,
    const std::set<uint64_t>& coord_dups,
    std::vector<Tile>* tiles) const {
  // For easy reference
  auto nullable = array_schema_->is_nullable(name);
  auto it = buffers_.find(name);
  auto buffer = (unsigned char*)it->second.buffer_;
  auto buffer_validity = (unsigned char*)it->second.validity_vector_.buffer();
  auto buffer_size = it->second.buffer_size_;
  auto cell_size = array_schema_->cell_size(name);
  auto capacity = array_schema_->capacity();
  auto cell_num = *buffer_size / cell_size;
  auto domain = array_schema_->domain();
  auto cell_num_per_tile =
      coords_info_.has_coords_ ? capacity : domain->cell_num_per_tile();

  // Do nothing if there are no cells to write
  if (cell_num == 0)
    return Status::Ok();

  // First fill the last tile
  auto& last_tile = std::get<0>(global_write_state_->last_tiles_[name]);
  auto& last_tile_validity =
      std::get<2>(global_write_state_->last_tiles_[name]);
  uint64_t cell_idx = 0;
  if (!last_tile.empty()) {
    if (coord_dups.empty()) {
      do {
        RETURN_NOT_OK(
            last_tile.write(buffer + cell_idx * cell_size, cell_size));
        if (nullable) {
          RETURN_NOT_OK(last_tile_validity.write(
              buffer_validity + cell_idx * constants::cell_validity_size,
              constants::cell_validity_size));
        }
        ++cell_idx;
      } while (!last_tile.full() && cell_idx != cell_num);
    } else {
      do {
        if (coord_dups.find(cell_idx) == coord_dups.end()) {
          RETURN_NOT_OK(
              last_tile.write(buffer + cell_idx * cell_size, cell_size));
          if (nullable) {
            RETURN_NOT_OK(last_tile_validity.write(
                buffer_validity + cell_idx * constants::cell_validity_size,
                constants::cell_validity_size));
          }
        }
        ++cell_idx;
      } while (!last_tile.full() && cell_idx != cell_num);
    }
  }

  // Initialize full tiles and set previous last tile as first tile
  auto full_tile_num =
      (cell_num - cell_idx) / cell_num_per_tile + (int)last_tile.full();
  auto cell_num_to_write =
      (full_tile_num - last_tile.full()) * cell_num_per_tile;

  if (full_tile_num > 0) {
    const uint64_t t = 1 + (nullable ? 1 : 0);
    tiles->resize(t * full_tile_num);

    for (uint64_t i = 0; i < tiles->size(); i += t)
      if (!nullable)
        RETURN_NOT_OK(init_tile(name, &((*tiles)[i])));
      else
        RETURN_NOT_OK(
            init_tile_nullable(name, &((*tiles)[i]), &((*tiles)[i + 1])));

    // Handle last tile (it must be either full or empty)
    if (last_tile.full()) {
      (*tiles)[0] = last_tile;
      last_tile.reset();
      if (nullable) {
        (*tiles)[1] = last_tile_validity;
        last_tile_validity.reset();
      }
    } else {
      assert(last_tile.empty());
      if (nullable) {
        assert(last_tile_validity.empty());
      }
    }

    // Write all remaining cells one by one
    if (coord_dups.empty()) {
      for (uint64_t tile_idx = 0, i = 0; i < cell_num_to_write;) {
        if ((*tiles)[tile_idx].full())
          tile_idx += t;

        RETURN_NOT_OK((*tiles)[tile_idx].write(
            buffer + cell_idx * cell_size, cell_size * cell_num_per_tile));

        if (nullable) {
          RETURN_NOT_OK((*tiles)[tile_idx + 1].write(
              buffer_validity + cell_idx * constants::cell_validity_size,
              constants::cell_validity_size * cell_num_per_tile));
        }

        cell_idx += cell_num_per_tile;
        i += cell_num_per_tile;
      }
    } else {
      for (uint64_t tile_idx = 0, i = 0; i < cell_num_to_write;
           ++cell_idx, ++i) {
        if (coord_dups.find(cell_idx) == coord_dups.end()) {
          if ((*tiles)[tile_idx].full())
            tile_idx += t;

          RETURN_NOT_OK((*tiles)[tile_idx].write(
              buffer + cell_idx * cell_size, cell_size));

          if (nullable) {
            RETURN_NOT_OK((*tiles)[tile_idx + 1].write(
                buffer_validity + cell_idx * constants::cell_validity_size,
                constants::cell_validity_size));
          }
        }
      }
    }
  }

  // Potentially fill the last tile
  assert(cell_num - cell_idx < cell_num_per_tile - last_tile.cell_num());
  if (coord_dups.empty()) {
    for (; cell_idx < cell_num; ++cell_idx) {
      RETURN_NOT_OK(last_tile.write(buffer + cell_idx * cell_size, cell_size));
      if (nullable) {
        RETURN_NOT_OK(last_tile_validity.write(
            buffer_validity + cell_idx * constants::cell_validity_size,
            constants::cell_validity_size));
      }
    }
  } else {
    for (; cell_idx < cell_num; ++cell_idx) {
      if (coord_dups.find(cell_idx) == coord_dups.end())
        RETURN_NOT_OK(
            last_tile.write(buffer + cell_idx * cell_size, cell_size));
      if (nullable) {
        RETURN_NOT_OK(last_tile_validity.write(
            buffer_validity + cell_idx * constants::cell_validity_size,
            constants::cell_validity_size));
      }
    }
  }

  global_write_state_->cells_written_[name] += cell_num;

  return Status::Ok();
}

Status Writer::prepare_full_tiles_var(
    const std::string& name,
    const std::set<uint64_t>& coord_dups,
    std::vector<Tile>* tiles) const {
  // For easy reference
  auto it = buffers_.find(name);
  auto nullable = array_schema_->is_nullable(name);
  auto buffer = (uint64_t*)it->second.buffer_;
  auto buffer_var = (unsigned char*)it->second.buffer_var_;
  auto buffer_validity = (uint8_t*)it->second.validity_vector_.buffer();
  auto buffer_size = get_offset_buffer_size(*it->second.buffer_size_);
  auto buffer_var_size = it->second.buffer_var_size_;
  auto capacity = array_schema_->capacity();
  auto cell_num = buffer_size / constants::cell_var_offset_size;
  auto domain = array_schema_->domain();
  auto cell_num_per_tile =
      coords_info_.has_coords_ ? capacity : domain->cell_num_per_tile();
  auto attr_datatype_size = datatype_size(array_schema_->type(name));
  uint64_t offset, var_size;

  // Do nothing if there are no cells to write
  if (cell_num == 0)
    return Status::Ok();

  // First fill the last tile
  auto& last_tile_tuple = global_write_state_->last_tiles_[name];
  auto& last_tile = std::get<0>(last_tile_tuple);
  auto& last_tile_var = std::get<1>(last_tile_tuple);
  auto& last_tile_validity = std::get<2>(last_tile_tuple);

  uint64_t cell_idx = 0;
  if (!last_tile.empty()) {
    if (coord_dups.empty()) {
      do {
        // Write offset.
        offset = last_tile_var.size();
        RETURN_NOT_OK(last_tile.write(&offset, sizeof(offset)));

        // Write var-sized value(s).
        auto buff_offset =
            prepare_buffer_offset(buffer, cell_idx, attr_datatype_size);
        var_size = (cell_idx == cell_num - 1) ?
                       *buffer_var_size - buff_offset :
                       prepare_buffer_offset(
                           buffer, cell_idx + 1, attr_datatype_size) -
                           buff_offset;
        RETURN_NOT_OK(last_tile_var.write(buffer_var + buff_offset, var_size));

        // Write validity value(s).
        if (nullable)
          RETURN_NOT_OK(last_tile_validity.write(
              buffer_validity + cell_idx, constants::cell_validity_size));

        ++cell_idx;
      } while (!last_tile.full() && cell_idx != cell_num);
    } else {
      do {
        if (coord_dups.find(cell_idx) == coord_dups.end()) {
          // Write offset.
          offset = last_tile_var.size();
          RETURN_NOT_OK(last_tile.write(&offset, sizeof(offset)));

          // Write var-sized value(s).
          auto buff_offset =
              prepare_buffer_offset(buffer, cell_idx, attr_datatype_size);
          var_size = (cell_idx == cell_num - 1) ?
                         *buffer_var_size - buff_offset :
                         prepare_buffer_offset(
                             buffer, cell_idx + 1, attr_datatype_size) -
                             buff_offset;
          RETURN_NOT_OK(
              last_tile_var.write(buffer_var + buff_offset, var_size));

          // Write validity value(s).
          if (nullable)
            RETURN_NOT_OK(last_tile_validity.write(
                buffer_validity + cell_idx, constants::cell_validity_size));
        }

        ++cell_idx;
      } while (!last_tile.full() && cell_idx != cell_num);
    }
  }

  // Initialize full tiles and set previous last tile as first tile
  auto full_tile_num =
      (cell_num - cell_idx) / cell_num_per_tile + last_tile.full();
  auto cell_num_to_write =
      (full_tile_num - last_tile.full()) * cell_num_per_tile;

  if (full_tile_num > 0) {
    const uint64_t t = 2 + (nullable ? 1 : 0);
    tiles->resize(t * full_tile_num);
    auto tiles_len = tiles->size();
    for (uint64_t i = 0; i < tiles_len; i += t)
      if (!nullable)
        RETURN_NOT_OK(init_tile(name, &((*tiles)[i]), &((*tiles)[i + 1])));
      else
        RETURN_NOT_OK(init_tile_nullable(
            name, &((*tiles)[i]), &((*tiles)[i + 1]), &((*tiles)[i + 2])));

    // Handle last tile (it must be either full or empty)
    if (last_tile.full()) {
      (*tiles)[0] = last_tile;
      last_tile.reset();
      (*tiles)[1] = last_tile_var;
      last_tile_var.reset();
      if (nullable) {
        (*tiles)[2] = last_tile_validity;
        last_tile_validity.reset();
      }
    } else {
      assert(last_tile.empty());
      assert(last_tile_var.empty());
      if (nullable)
        assert(last_tile_validity.empty());
    }

    // Write all remaining cells one by one
    if (coord_dups.empty()) {
      for (uint64_t tile_idx = 0, i = 0; i < cell_num_to_write;
           ++cell_idx, ++i) {
        if ((*tiles)[tile_idx].full())
          tile_idx += t;

        // Write offset.
        offset = (*tiles)[tile_idx + 1].size();
        RETURN_NOT_OK((*tiles)[tile_idx].write(&offset, sizeof(offset)));

        // Write var-sized value(s).
        auto buff_offset =
            prepare_buffer_offset(buffer, cell_idx, attr_datatype_size);
        var_size = (cell_idx == cell_num - 1) ?
                       *buffer_var_size - buff_offset :
                       prepare_buffer_offset(
                           buffer, cell_idx + 1, attr_datatype_size) -
                           buff_offset;
        RETURN_NOT_OK(
            (*tiles)[tile_idx + 1].write(buffer_var + buff_offset, var_size));

        // Write validity value(s).
        if (nullable)
          RETURN_NOT_OK((*tiles)[tile_idx + 2].write(
              buffer_validity + cell_idx, constants::cell_validity_size));
      }
    } else {
      for (uint64_t tile_idx = 0, i = 0; i < cell_num_to_write;
           ++cell_idx, ++i) {
        if (coord_dups.find(cell_idx) == coord_dups.end()) {
          if ((*tiles)[tile_idx].full())
            tile_idx += t;

          // Write offset.
          offset = (*tiles)[tile_idx + 1].size();
          RETURN_NOT_OK((*tiles)[tile_idx].write(&offset, sizeof(offset)));

          // Write var-sized value(s).
          auto buff_offset =
              prepare_buffer_offset(buffer, cell_idx, attr_datatype_size);
          var_size = (cell_idx == cell_num - 1) ?
                         *buffer_var_size - buff_offset :
                         prepare_buffer_offset(
                             buffer, cell_idx + 1, attr_datatype_size) -
                             buff_offset;
          RETURN_NOT_OK(
              (*tiles)[tile_idx + 1].write(buffer_var + buff_offset, var_size));

          // Write validity value(s).
          if (nullable)
            RETURN_NOT_OK((*tiles)[tile_idx + 2].write(
                buffer_validity + cell_idx, constants::cell_validity_size));
        }
      }
    }
  }

  // Potentially fill the last tile
  assert(cell_num - cell_idx < cell_num_per_tile - last_tile.cell_num());
  if (coord_dups.empty()) {
    for (; cell_idx < cell_num; ++cell_idx) {
      // Write offset.
      offset = last_tile_var.size();
      RETURN_NOT_OK(last_tile.write(&offset, sizeof(offset)));

      // Write var-sized value(s).
      auto buff_offset =
          prepare_buffer_offset(buffer, cell_idx, attr_datatype_size);
      var_size =
          (cell_idx == cell_num - 1) ?
              *buffer_var_size - buff_offset :
              prepare_buffer_offset(buffer, cell_idx + 1, attr_datatype_size) -
                  buff_offset;
      RETURN_NOT_OK(last_tile_var.write(buffer_var + buff_offset, var_size));

      // Write validity value(s).
      if (nullable)
        RETURN_NOT_OK(last_tile_validity.write(
            buffer_validity + cell_idx, constants::cell_validity_size));
    }
  } else {
    for (; cell_idx < cell_num; ++cell_idx) {
      if (coord_dups.find(cell_idx) == coord_dups.end()) {
        // Write offset.
        offset = last_tile_var.size();
        RETURN_NOT_OK(last_tile.write(&offset, sizeof(offset)));

        // Write var-sized value(s).
        auto buff_offset =
            prepare_buffer_offset(buffer, cell_idx, attr_datatype_size);
        var_size = (cell_idx == cell_num - 1) ?
                       *buffer_var_size - buff_offset :
                       prepare_buffer_offset(
                           buffer, cell_idx + 1, attr_datatype_size) -
                           buff_offset;
        RETURN_NOT_OK(last_tile_var.write(buffer_var + buff_offset, var_size));

        // Write validity value(s).
        if (nullable)
          RETURN_NOT_OK(last_tile_validity.write(
              buffer_validity + cell_idx, constants::cell_validity_size));
      }
    }
  }

  global_write_state_->cells_written_[name] += cell_num;

  return Status::Ok();
}

Status Writer::prepare_tiles(
    const std::vector<uint64_t>& cell_pos,
    const std::set<uint64_t>& coord_dups,
    std::unordered_map<std::string, std::vector<Tile>>* tiles) const {
  auto timer_se = stats_->start_timer("prepare_tiles");

  // Initialize attribute tiles
  tiles->clear();
  for (const auto& it : buffers_)
    (*tiles)[it.first] = std::vector<Tile>();

  // Prepare tiles for all attributes and coordinates
  auto buffer_num = buffers_.size();
  auto status = parallel_for(
      storage_manager_->compute_tp(), 0, buffer_num, [&](uint64_t i) {
        auto buff_it = buffers_.begin();
        std::advance(buff_it, i);
        const auto& name = buff_it->first;
        RETURN_CANCEL_OR_ERROR(
            prepare_tiles(name, cell_pos, coord_dups, &((*tiles)[name])));
        return Status::Ok();
      });

  RETURN_NOT_OK(status);

  return Status::Ok();
}

Status Writer::prepare_tiles(
    const std::string& name,
    const std::vector<uint64_t>& cell_pos,
    const std::set<uint64_t>& coord_dups,
    std::vector<Tile>* tiles) const {
  return array_schema_->var_size(name) ?
             prepare_tiles_var(name, cell_pos, coord_dups, tiles) :
             prepare_tiles_fixed(name, cell_pos, coord_dups, tiles);
}

Status Writer::prepare_tiles_fixed(
    const std::string& name,
    const std::vector<uint64_t>& cell_pos,
    const std::set<uint64_t>& coord_dups,
    std::vector<Tile>* tiles) const {
  // Trivial case
  if (cell_pos.empty())
    return Status::Ok();

  // For easy reference
  auto nullable = array_schema_->is_nullable(name);
  auto buffer = (unsigned char*)buffers_.find(name)->second.buffer_;
  auto buffer_validity =
      (unsigned char*)buffers_.find(name)->second.validity_vector_.buffer();
  auto cell_size = array_schema_->cell_size(name);
  auto cell_num = (uint64_t)cell_pos.size();
  auto capacity = array_schema_->capacity();
  auto dups_num = coord_dups.size();
  auto tile_num = utils::math::ceil(cell_num - dups_num, capacity);

  // Initialize tiles
  const uint64_t t = 1 + (nullable ? 1 : 0);
  tiles->resize(t * tile_num);
  for (uint64_t i = 0; i < tiles->size(); i += t) {
    if (!nullable)
      RETURN_NOT_OK(init_tile(name, &((*tiles)[i])));
    else
      RETURN_NOT_OK(
          init_tile_nullable(name, &((*tiles)[i]), &((*tiles)[i + 1])));
  }

  // Write all cells one by one
  if (dups_num == 0) {
    for (uint64_t i = 0, tile_idx = 0; i < cell_num; ++i) {
      if ((*tiles)[tile_idx].full())
        tile_idx += t;

      RETURN_NOT_OK((*tiles)[tile_idx].write(
          buffer + cell_pos[i] * cell_size, cell_size));
      if (nullable)
        RETURN_NOT_OK((*tiles)[tile_idx + 1].write(
            buffer_validity + cell_pos[i] * constants::cell_validity_size,
            constants::cell_validity_size));
    }
  } else {
    for (uint64_t i = 0, tile_idx = 0; i < cell_num; ++i) {
      if (coord_dups.find(cell_pos[i]) != coord_dups.end())
        continue;

      if ((*tiles)[tile_idx].full())
        tile_idx += t;

      RETURN_NOT_OK((*tiles)[tile_idx].write(
          buffer + cell_pos[i] * cell_size, cell_size));
      if (nullable)
        RETURN_NOT_OK((*tiles)[tile_idx + 1].write(
            buffer_validity + cell_pos[i] * constants::cell_validity_size,
            constants::cell_validity_size));
    }
  }

  return Status::Ok();
}

Status Writer::prepare_tiles_var(
    const std::string& name,
    const std::vector<uint64_t>& cell_pos,
    const std::set<uint64_t>& coord_dups,
    std::vector<Tile>* tiles) const {
  // For easy reference
  auto it = buffers_.find(name);
  auto nullable = array_schema_->is_nullable(name);
  auto buffer = it->second.buffer_;
  auto buffer_var = (unsigned char*)it->second.buffer_var_;
  auto buffer_validity = (uint8_t*)it->second.validity_vector_.buffer();
  auto buffer_var_size = it->second.buffer_var_size_;
  auto cell_num = (uint64_t)cell_pos.size();
  auto capacity = array_schema_->capacity();
  auto dups_num = coord_dups.size();
  auto tile_num = utils::math::ceil(cell_num - dups_num, capacity);
  auto attr_datatype_size = datatype_size(array_schema_->type(name));
  uint64_t offset;
  uint64_t var_size;

  // Initialize tiles
  const uint64_t t = 2 + (nullable ? 1 : 0);
  tiles->resize(t * tile_num);
  auto tiles_len = tiles->size();
  for (uint64_t i = 0; i < tiles_len; i += t) {
    if (!nullable)
      RETURN_NOT_OK(init_tile(name, &((*tiles)[i]), &((*tiles)[i + 1])));
    else
      RETURN_NOT_OK(init_tile_nullable(
          name, &((*tiles)[i]), &((*tiles)[i + 1]), &((*tiles)[i + 2])));
  }

  // Write all cells one by one
  if (dups_num == 0) {
    for (uint64_t i = 0, tile_idx = 0; i < cell_num; ++i) {
      if ((*tiles)[tile_idx].full())
        tile_idx += t;

      // Write offset.
      offset = (*tiles)[tile_idx + 1].size();
      RETURN_NOT_OK((*tiles)[tile_idx].write(&offset, sizeof(offset)));

      // Write var-sized value(s).
      auto buff_offset =
          prepare_buffer_offset(buffer, cell_pos[i], attr_datatype_size);
      var_size = (cell_pos[i] == cell_num - 1) ?
                     *buffer_var_size - buff_offset :
                     prepare_buffer_offset(
                         buffer, cell_pos[i] + 1, attr_datatype_size) -
                         buff_offset;
      RETURN_NOT_OK(
          (*tiles)[tile_idx + 1].write(buffer_var + buff_offset, var_size));

      // Write validity value(s).
      if (nullable) {
        RETURN_NOT_OK((*tiles)[tile_idx + 2].write(
            buffer_validity + cell_pos[i], constants::cell_validity_size));
      }
    }
  } else {
    for (uint64_t i = 0, tile_idx = 0; i < cell_num; ++i) {
      if (coord_dups.find(cell_pos[i]) != coord_dups.end())
        continue;

      if ((*tiles)[tile_idx].full())
        tile_idx += t;

      // Write offset.
      offset = (*tiles)[tile_idx + 1].size();
      RETURN_NOT_OK((*tiles)[tile_idx].write(&offset, sizeof(offset)));

      // Write var-sized value(s).
      auto buff_offset =
          prepare_buffer_offset(buffer, cell_pos[i], attr_datatype_size);
      var_size = (cell_pos[i] == cell_num - 1) ?
                     *buffer_var_size - buff_offset :
                     prepare_buffer_offset(
                         buffer, cell_pos[i] + 1, attr_datatype_size) -
                         buff_offset;
      RETURN_NOT_OK(
          (*tiles)[tile_idx + 1].write(buffer_var + buff_offset, var_size));

      // Write validity value(s).
      if (nullable) {
        RETURN_NOT_OK((*tiles)[tile_idx + 2].write(
            buffer_validity + cell_pos[i], constants::cell_validity_size));
      }
    }
  }

  return Status::Ok();
}

void Writer::reset() {
  if (global_write_state_ != nullptr)
    nuke_global_write_state();
  initialized_ = false;
}

Status Writer::sort_coords(std::vector<uint64_t>* cell_pos) const {
  auto timer_se = stats_->start_timer("sort_coords");

  // For easy reference
  auto domain = array_schema_->domain();
  auto cell_order = array_schema_->cell_order();

  // Prepare auxiliary vector for better performance
  auto dim_num = array_schema_->dim_num();
  std::vector<const QueryBuffer*> buffs(dim_num);
  for (unsigned d = 0; d < dim_num; ++d) {
    const auto& dim_name = array_schema_->dimension(d)->name();
    buffs[d] = &(buffers_.find(dim_name)->second);
  }

  // Populate cell_pos
  cell_pos->resize(coords_info_.coords_num_);
  for (uint64_t i = 0; i < coords_info_.coords_num_; ++i)
    (*cell_pos)[i] = i;

  // Sort the coordinates in global order
  if (cell_order != Layout::HILBERT) {  // Row- or col-major
    parallel_sort(
        storage_manager_->compute_tp(),
        cell_pos->begin(),
        cell_pos->end(),
        GlobalCmp(domain, &buffs));
  } else {  // Hilbert order
    std::vector<uint64_t> hilbert_values(coords_info_.coords_num_);
    RETURN_NOT_OK(calculate_hilbert_values(buffs, &hilbert_values));
    parallel_sort(
        storage_manager_->compute_tp(),
        cell_pos->begin(),
        cell_pos->end(),
        HilbertCmp(domain, &buffs, &hilbert_values));
  }

  return Status::Ok();
}

Status Writer::split_coords_buffer() {
  auto timer_se = stats_->start_timer("split_coords_buff");

  // Do nothing if the coordinates buffer is not set
  if (coords_info_.coords_buffer_ == nullptr)
    return Status::Ok();

  // For easy reference
  auto dim_num = array_schema_->dim_num();
  auto coord_size = array_schema_->domain()->dimension(0)->coord_size();
  auto coords_size = dim_num * coord_size;
  coords_info_.coords_num_ = *coords_info_.coords_buffer_size_ / coords_size;

  clear_coord_buffers();

  // New coord buffer allocations
  for (unsigned d = 0; d < dim_num; ++d) {
    auto dim = array_schema_->dimension(d);
    const auto& dim_name = dim->name();
    auto coord_buffer_size = coords_info_.coords_num_ * dim->coord_size();
    auto it = coord_buffer_sizes_.emplace(dim_name, coord_buffer_size);
    QueryBuffer buff;
    buff.buffer_size_ = &(it.first->second);
    buff.buffer_ = tdb_malloc(coord_buffer_size);
    to_clean_.push_back(buff.buffer_);
    if (buff.buffer_ == nullptr)
      RETURN_NOT_OK(Status::WriterError(
          "Cannot split coordinate buffers; memory allocation failed"));
    buffers_[dim_name] = std::move(buff);
  }

  // Split coordinates
  auto coord = (unsigned char*)nullptr;
  for (unsigned d = 0; d < dim_num; ++d) {
    auto coord_size = array_schema_->dimension(d)->coord_size();
    const auto& dim_name = array_schema_->dimension(d)->name();
    auto buff = (unsigned char*)(buffers_[dim_name].buffer_);
    for (uint64_t c = 0; c < coords_info_.coords_num_; ++c) {
      coord = &(((unsigned char*)coords_info_
                     .coords_buffer_)[c * coords_size + d * coord_size]);
      std::memcpy(&(buff[c * coord_size]), coord, coord_size);
    }
  }

  return Status::Ok();
}

Status Writer::unordered_write() {
  // Applicable only to unordered write on sparse arrays
  assert(layout_ == Layout::UNORDERED);
  assert(!array_schema_->dense());

  // Sort coordinates first
  std::vector<uint64_t> cell_pos;
  RETURN_CANCEL_OR_ERROR(sort_coords(&cell_pos));

  // Check for coordinate duplicates
  RETURN_CANCEL_OR_ERROR(check_coord_dups(cell_pos));

  // Retrieve coordinate duplicates
  std::set<uint64_t> coord_dups;
  if (dedup_coords_)
    RETURN_CANCEL_OR_ERROR(compute_coord_dups(cell_pos, &coord_dups));

  // Create new fragment
  auto frag_meta = tdb_make_shared(FragmentMetadata);
  RETURN_CANCEL_OR_ERROR(create_fragment(false, frag_meta));
  const auto& uri = frag_meta->fragment_uri();

  // Prepare tiles
  std::unordered_map<std::string, std::vector<Tile>> tiles;
  RETURN_CANCEL_OR_ERROR_ELSE(
      prepare_tiles(cell_pos, coord_dups, &tiles), clean_up(uri));

  // Clear the boolean vector for coordinate duplicates
  coord_dups.clear();

  // No tiles
  if (tiles.empty() || tiles.begin()->second.empty())
    return Status::Ok();

  // Set the number of tiles in the metadata
  auto it = tiles.begin();
  const uint64_t tile_num_divisor =
      1 + (array_schema_->var_size(it->first) ? 1 : 0) +
      (array_schema_->is_nullable(it->first) ? 1 : 0);
  auto tile_num = it->second.size() / tile_num_divisor;
  frag_meta->set_num_tiles(tile_num);

  stats_->add_counter("tile_num", tile_num);
  stats_->add_counter("cell_num", cell_pos.size());

  // Compute coordinates metadata
  RETURN_CANCEL_OR_ERROR_ELSE(
      compute_coords_metadata(tiles, frag_meta), clean_up(uri));

  // Filter all tiles
  RETURN_CANCEL_OR_ERROR_ELSE(filter_tiles(&tiles), clean_up(uri));

  // Write tiles for all attributes and coordinates
  RETURN_CANCEL_OR_ERROR_ELSE(
      write_all_tiles(frag_meta, &tiles), clean_up(uri));

  // Write the fragment metadata
  RETURN_CANCEL_OR_ERROR_ELSE(
      frag_meta->store(array_->get_encryption_key()), clean_up(uri));

  // Add written fragment info
  RETURN_NOT_OK_ELSE(add_written_fragment_info(uri), clean_up(uri));

  // The following will make the fragment visible
  auto ok_uri =
      URI(uri.remove_trailing_slash().to_string() + constants::ok_file_suffix);
  RETURN_NOT_OK_ELSE(storage_manager_->vfs()->touch(ok_uri), clean_up(uri));

  return Status::Ok();
}

Status Writer::write_empty_cell_range_to_tile(
    const uint64_t cell_num,
    const uint32_t cell_val_num,
    Tile* const tile) const {
  auto type = tile->type();
  auto fill_size = datatype_size(type);
  auto fill_value = constants::fill_value(type);
  assert(fill_value != nullptr);

  for (uint64_t i = 0; i < cell_num; ++i) {
    for (uint64_t j = 0; j < cell_val_num; ++j) {
      RETURN_NOT_OK(tile->write(fill_value, fill_size));
    }
  }

  return Status::Ok();
}

Status Writer::write_empty_cell_range_to_tile_nullable(
    const uint64_t cell_num,
    const uint32_t cell_val_num,
    Tile* const tile,
    Tile* const tile_validity) const {
  auto type = tile->type();
  auto fill_size = datatype_size(type);
  auto fill_value = constants::fill_value(type);
  assert(fill_value != nullptr);

  for (uint64_t i = 0; i < cell_num; ++i) {
    for (uint64_t j = 0; j < cell_val_num; ++j) {
      RETURN_NOT_OK(tile->write(fill_value, fill_size));
    }

    // Write validity empty value, one per cell.
    uint8_t empty_validity_value = 0;
    RETURN_NOT_OK(tile_validity->write(
        &empty_validity_value, constants::cell_validity_size));
  }

  return Status::Ok();
}

Status Writer::write_empty_cell_range_to_tile_var(
    uint64_t num, Tile* tile, Tile* tile_var) const {
  auto type = tile_var->type();
  auto fill_size = datatype_size(type);
  auto fill_value = constants::fill_value(type);
  assert(fill_value != nullptr);

  for (uint64_t i = 0; i < num; ++i) {
    // Write next offset
    uint64_t next_offset = tile_var->size();
    RETURN_NOT_OK(tile->write(&next_offset, sizeof(uint64_t)));

    // Write variable-sized empty value
    RETURN_NOT_OK(tile_var->write(fill_value, fill_size));
  }

  return Status::Ok();
}

Status Writer::write_empty_cell_range_to_tile_var_nullable(
    uint64_t num, Tile* tile, Tile* tile_var, Tile* tile_validity) const {
  auto type = tile_var->type();
  auto fill_size = datatype_size(type);
  auto fill_value = constants::fill_value(type);
  assert(fill_value != nullptr);

  for (uint64_t i = 0; i < num; ++i) {
    // Write next offset
    const uint64_t next_offset = tile_var->size();
    RETURN_NOT_OK(tile->write(&next_offset, sizeof(uint64_t)));

    // Write variable-sized empty value
    RETURN_NOT_OK(tile_var->write(fill_value, fill_size));

    // Write validity empty value
    uint8_t empty_validity_value = 0;
    RETURN_NOT_OK(tile_validity->write(
        &empty_validity_value, constants::cell_validity_size));
  }

  return Status::Ok();
}

Status Writer::write_cell_range_to_tile(
    ConstBuffer* buff, uint64_t start, uint64_t end, Tile* tile) const {
  auto fixed_cell_size = tile->cell_size();
  buff->set_offset(start * fixed_cell_size);
  return tile->write(buff, (end - start + 1) * fixed_cell_size);
}

Status Writer::write_cell_range_to_tile_nullable(
    ConstBuffer* buff,
    ConstBuffer* buff_validity,
    uint64_t start,
    uint64_t end,
    Tile* tile,
    Tile* tile_validity) const {
  auto fixed_cell_size = tile->cell_size();
  buff->set_offset(start * fixed_cell_size);
  RETURN_NOT_OK(tile->write(buff, (end - start + 1) * fixed_cell_size));

  auto validity_cell_size = constants::cell_validity_size;
  buff_validity->set_offset(start * validity_cell_size);
  RETURN_NOT_OK(tile_validity->write(
      buff_validity, (end - start + 1) * validity_cell_size));

  return Status::Ok();
}

Status Writer::write_cell_range_to_tile_var(
    ConstBuffer* buff,
    ConstBuffer* buff_var,
    uint64_t start,
    uint64_t end,
    uint64_t attr_datatype_size,
    Tile* tile,
    Tile* tile_var) const {
  auto buff_cell_num = buff->size() / sizeof(uint64_t);

  for (auto i = start; i <= end; ++i) {
    // Write next offset
    uint64_t next_offset = tile_var->size();
    RETURN_NOT_OK(tile->write(&next_offset, sizeof(uint64_t)));

    // Write variable-sized value
    auto last_cell = (i == buff_cell_num - 1);
    auto start_offset =
        prepare_buffer_offset(buff->data(), i, attr_datatype_size);
    auto end_offset = last_cell ? buff_var->size() :
                                  prepare_buffer_offset(
                                      buff->data(), i + 1, attr_datatype_size);
    auto cell_var_size = end_offset - start_offset;
    buff_var->set_offset(start_offset);
    RETURN_NOT_OK(tile_var->write(buff_var, cell_var_size));
  }

  return Status::Ok();
}

Status Writer::write_cell_range_to_tile_var_nullable(
    ConstBuffer* buff,
    ConstBuffer* buff_var,
    ConstBuffer* buff_validity,
    uint64_t start,
    uint64_t end,
    uint64_t attr_datatype_size,
    Tile* tile,
    Tile* tile_var,
    Tile* tile_validity) const {
  auto buff_cell_num = buff->size() / sizeof(uint64_t);

  for (auto i = start; i <= end; ++i) {
    // Write next offset.
    uint64_t next_offset = tile_var->size();
    RETURN_NOT_OK(tile->write(&next_offset, sizeof(uint64_t)));

    // Write variable-sized value(s).
    auto last_cell = (i == buff_cell_num - 1);
    auto start_offset =
        prepare_buffer_offset(buff->data(), i, attr_datatype_size);
    auto end_offset = last_cell ? buff_var->size() :
                                  prepare_buffer_offset(
                                      buff->data(), i + 1, attr_datatype_size);
    auto cell_var_size = end_offset - start_offset;
    buff_var->set_offset(start_offset);
    RETURN_NOT_OK(tile_var->write(buff_var, cell_var_size));

    // Write the validity value(s).
    buff_validity->set_offset(i * constants::cell_validity_size);
    RETURN_NOT_OK(
        tile_validity->write(buff_validity, constants::cell_validity_size));
  }

  return Status::Ok();
}

Status Writer::write_all_tiles(
    tdb_shared_ptr<FragmentMetadata> frag_meta,
    std::unordered_map<std::string, std::vector<Tile>>* const tiles) {
  auto timer_se = stats_->start_timer("tiles");

  assert(!tiles->empty());

  std::vector<ThreadPool::Task> tasks;
  for (auto& it : *tiles) {
    tasks.push_back(storage_manager_->io_tp()->execute([&, this]() {
      RETURN_CANCEL_OR_ERROR(write_tiles(it.first, frag_meta, 0, &it.second));
      return Status::Ok();
    }));
  }

  // Wait for writes and check all statuses
  auto statuses = storage_manager_->io_tp()->wait_all_status(tasks);
  for (auto& st : statuses)
    RETURN_NOT_OK(st);

  return Status::Ok();
}

Status Writer::write_tiles(
    const std::string& name,
    tdb_shared_ptr<FragmentMetadata> frag_meta,
    uint64_t start_tile_id,
    std::vector<Tile>* const tiles,
    bool close_files) {
  auto timer_se = stats_->start_timer("tiles");

  // Handle zero tiles
  if (tiles->empty())
    return Status::Ok();

  // For easy reference
  const bool var_size = array_schema_->var_size(name);
  const bool nullable = array_schema_->is_nullable(name);
  const auto& uri = frag_meta->uri(name);
  const auto& var_uri = var_size ? frag_meta->var_uri(name) : URI("");
  const auto& validity_uri = nullable ? frag_meta->validity_uri(name) : URI("");

  // Write tiles
  auto tile_num = tiles->size();
  for (size_t i = 0, tile_id = start_tile_id; i < tile_num; ++i, ++tile_id) {
    Tile* tile = &(*tiles)[i];
    RETURN_NOT_OK(storage_manager_->write(uri, tile->filtered_buffer()));
    frag_meta->set_tile_offset(name, tile_id, tile->filtered_buffer()->size());

    if (var_size) {
      ++i;

      tile = &(*tiles)[i];
      RETURN_NOT_OK(storage_manager_->write(var_uri, tile->filtered_buffer()));
      frag_meta->set_tile_var_offset(
          name, tile_id, tile->filtered_buffer()->size());
      frag_meta->set_tile_var_size(name, tile_id, tile->pre_filtered_size());
    }

    if (nullable) {
      ++i;

      tile = &(*tiles)[i];
      RETURN_NOT_OK(
          storage_manager_->write(validity_uri, tile->filtered_buffer()));
      frag_meta->set_tile_validity_offset(
          name, tile_id, tile->filtered_buffer()->size());
    }
  }

  // Close files, except in the case of global order
  if (close_files && layout_ != Layout::GLOBAL_ORDER) {
    RETURN_NOT_OK(storage_manager_->close_file(frag_meta->uri(name)));
    if (var_size)
      RETURN_NOT_OK(storage_manager_->close_file(frag_meta->var_uri(name)));
    if (nullable)
      RETURN_NOT_OK(
          storage_manager_->close_file(frag_meta->validity_uri(name)));
  }

  return Status::Ok();
}

std::string Writer::coords_to_str(uint64_t i) const {
  std::stringstream ss;
  auto dim_num = array_schema_->dim_num();

  ss << "(";
  for (unsigned d = 0; d < dim_num; ++d) {
    auto dim = array_schema_->dimension(d);
    const auto& dim_name = dim->name();
    ss << dim->coord_to_str(buffers_.find(dim_name)->second, i);
    if (d < dim_num - 1)
      ss << ", ";
  }
  ss << ")";

  return ss.str();
}

void Writer::clean_up(const URI& uri) {
  storage_manager_->vfs()->remove_dir(uri);
  global_write_state_.reset(nullptr);
}

Status Writer::calculate_hilbert_values(
    const std::vector<const QueryBuffer*>& buffs,
    std::vector<uint64_t>* hilbert_values) const {
  auto dim_num = array_schema_->dim_num();
  Hilbert h(dim_num);
  auto bits = h.bits();
  auto max_bucket_val = ((uint64_t)1 << bits) - 1;

  // Calculate Hilbert values in parallel
  assert(hilbert_values->size() >= coords_info_.coords_num_);
  auto status = parallel_for(
      storage_manager_->compute_tp(),
      0,
      coords_info_.coords_num_,
      [&](uint64_t c) {
        std::vector<uint64_t> coords(dim_num);
        for (uint32_t d = 0; d < dim_num; ++d) {
          auto dim = array_schema_->dimension(d);
          coords[d] = dim->map_to_uint64(
              buffs[d], c, coords_info_.coords_num_, bits, max_bucket_val);
        }
        (*hilbert_values)[c] = h.coords_to_hilbert(&coords[0]);

        return Status::Ok();
      });

  RETURN_NOT_OK_ELSE(status, LOG_STATUS(status));

  return Status::Ok();
}

template <class T>
Status Writer::prepare_filter_and_write_tiles(
    const std::string& name,
    tdb_shared_ptr<FragmentMetadata> frag_meta,
    DenseTiler<T>* dense_tiler,
    uint64_t thread_num) {
  auto timer_se = stats_->start_timer("prepare_filter_and_write_tiles");

  // For easy reference
  const bool var = array_schema_->var_size(name);
  const bool nullable = array_schema_->is_nullable(name);

  // Initialization
  auto tile_num = dense_tiler->tile_num();
  assert(tile_num > 0);
  uint64_t batch_num = tile_num / thread_num;
  uint64_t last_batch_size = tile_num % thread_num;
  batch_num += (last_batch_size > 0);
  last_batch_size = (last_batch_size == 0) ? thread_num : last_batch_size;

  // Process batches
  uint64_t frag_tile_id = 0;
  bool close_files = false;
  for (uint64_t b = 0; b < batch_num; ++b) {
    auto batch_size = (b == batch_num - 1) ? last_batch_size : thread_num;
    assert(batch_size > 0);
    std::vector<Tile> tiles(batch_size * (1 + var + nullable));
    auto st = parallel_for(
        storage_manager_->compute_tp(), 0, batch_size, [&](uint64_t i) {
          // Prepare and filter tiles
          auto tiles_id = i * (1 + var + nullable);
          if (!var) {
            RETURN_NOT_OK(dense_tiler->get_tile(
                frag_tile_id + i, name, &tiles[tiles_id]));
            RETURN_NOT_OK(filter_tile(name, &tiles[tiles_id], false, false));
          } else {
            RETURN_NOT_OK(dense_tiler->get_tile_var(
                frag_tile_id + i,
                name,
                &tiles[tiles_id],
                &tiles[tiles_id + 1]));
            RETURN_NOT_OK(filter_tile(name, &tiles[tiles_id], true, false));
            RETURN_NOT_OK(
                filter_tile(name, &tiles[tiles_id + 1], false, false));
          }
          if (nullable) {
            RETURN_NOT_OK(dense_tiler->get_tile_null(
                frag_tile_id + i, name, &tiles[tiles_id + 1 + var]));
            RETURN_NOT_OK(
                filter_tile(name, &tiles[tiles_id + 1 + var], false, true));
          }
          return Status::Ok();
        });
    RETURN_NOT_OK(st);

    // Write tiles
    close_files = (b == batch_num - 1);
    RETURN_NOT_OK(
        write_tiles(name, frag_meta, frag_tile_id, &tiles, close_files));

    frag_tile_id += batch_size;
  }

  return Status::Ok();
}

}  // namespace sm
}  // namespace tiledb<|MERGE_RESOLUTION|>--- conflicted
+++ resolved
@@ -686,7 +686,6 @@
           Status::WriterError("Cannot initialize query; In global writes for "
                               "dense arrays, the subarray "
                               "must coincide with the tile bounds"));
-<<<<<<< HEAD
     if (layout_ == Layout::UNORDERED && subarray_.is_set())
       return LOG_STATUS(Status::WriterError(
           "Cannot initialize query; Setting a subarray in unordered writes for "
@@ -697,8 +696,6 @@
       return LOG_STATUS(
           Status::WriterError("Subarray range for a write query is not "
                               "supported in sparse arrays"));
-=======
->>>>>>> 88f17b78
   }
   return Status::Ok();
 }
