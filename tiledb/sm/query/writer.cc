/**
 * @file   writer.cc
 *
 * @section LICENSE
 *
 * The MIT License
 *
 * @copyright Copyright (c) 2017-2021 TileDB, Inc.
 *
 * Permission is hereby granted, free of charge, to any person obtaining a copy
 * of this software and associated documentation files (the "Software"), to deal
 * in the Software without restriction, including without limitation the rights
 * to use, copy, modify, merge, publish, distribute, sublicense, and/or sell
 * copies of the Software, and to permit persons to whom the Software is
 * furnished to do so, subject to the following conditions:
 *
 * The above copyright notice and this permission notice shall be included in
 * all copies or substantial portions of the Software.
 *
 * THE SOFTWARE IS PROVIDED "AS IS", WITHOUT WARRANTY OF ANY KIND, EXPRESS OR
 * IMPLIED, INCLUDING BUT NOT LIMITED TO THE WARRANTIES OF MERCHANTABILITY,
 * FITNESS FOR A PARTICULAR PURPOSE AND NONINFRINGEMENT. IN NO EVENT SHALL THE
 * AUTHORS OR COPYRIGHT HOLDERS BE LIABLE FOR ANY CLAIM, DAMAGES OR OTHER
 * LIABILITY, WHETHER IN AN ACTION OF CONTRACT, TORT OR OTHERWISE, ARISING FROM,
 * OUT OF OR IN CONNECTION WITH THE SOFTWARE OR THE USE OR OTHER DEALINGS IN
 * THE SOFTWARE.
 *
 * @section DESCRIPTION
 *
 * This file implements class Writer.
 */

#include "tiledb/sm/query/writer.h"
#include "tiledb/common/common.h"
#include "tiledb/common/heap_memory.h"
#include "tiledb/common/logger.h"
#include "tiledb/sm/array/array.h"
#include "tiledb/sm/array_schema/array_schema.h"
#include "tiledb/sm/array_schema/dimension.h"
#include "tiledb/sm/filesystem/vfs.h"
#include "tiledb/sm/fragment/fragment_metadata.h"
#include "tiledb/sm/misc/comparators.h"
#include "tiledb/sm/misc/hilbert.h"
#include "tiledb/sm/misc/parallel_functions.h"
#include "tiledb/sm/misc/utils.h"
#include "tiledb/sm/misc/uuid.h"
#include "tiledb/sm/query/hilbert_order.h"
#include "tiledb/sm/query/query_macros.h"
#include "tiledb/sm/stats/global_stats.h"
#include "tiledb/sm/storage_manager/storage_manager.h"
#include "tiledb/sm/tile/generic_tile_io.h"

using namespace tiledb;
using namespace tiledb::common;
using namespace tiledb::sm::stats;

namespace tiledb {
namespace sm {

/* ****************************** */
/*   CONSTRUCTORS & DESTRUCTORS   */
/* ****************************** */

Writer::Writer(
    stats::Stats* stats,
    tdb_shared_ptr<Logger> logger,
    StorageManager* storage_manager,
    Array* array,
    Config& config,
    std::unordered_map<std::string, QueryBuffer>& buffers,
    Subarray& subarray,
    Layout layout,
    std::vector<WrittenFragmentInfo>& written_fragment_info,
    bool disable_check_global_order,
    Query::CoordsInfo& coords_info,
    URI fragment_uri)
    : StrategyBase(
          stats,
          logger->clone("Writer", ++logger_id_),
          storage_manager,
          array,
          config,
          buffers,
          subarray,
          layout)
    , disable_check_global_order_(disable_check_global_order)
    , coords_info_(coords_info)
    , check_coord_dups_(false)
    , check_coord_oob_(false)
    , check_global_order_(false)
    , dedup_coords_(false)
    , initialized_(false)
    , written_fragment_info_(written_fragment_info) {
  fragment_uri_ = fragment_uri;
}

Writer::~Writer() {
  clear_coord_buffers();
}

/* ****************************** */
/*               API              */
/* ****************************** */

Status Writer::finalize() {
  auto timer_se = stats_->start_timer("finalize");

  if (global_write_state_ != nullptr)
    return finalize_global_write_state();
  return Status::Ok();
}

bool Writer::get_check_coord_dups() const {
  return check_coord_dups_;
}

bool Writer::get_check_coord_oob() const {
  return check_coord_oob_;
}

bool Writer::get_dedup_coords() const {
  return dedup_coords_;
}

void Writer::set_check_coord_dups(bool b) {
  check_coord_dups_ = b;
}

void Writer::set_check_coord_oob(bool b) {
  check_coord_oob_ = b;
}

void Writer::set_dedup_coords(bool b) {
  dedup_coords_ = b;
}

inline uint64_t Writer::get_offset_buffer_element(
    const void* buffer, const uint64_t pos) const {
  if (offsets_bitsize_ == 32) {
    const uint32_t* buffer_32bit = reinterpret_cast<const uint32_t*>(buffer);
    return static_cast<uint64_t>(buffer_32bit[pos]);
  } else {
    return reinterpret_cast<const uint64_t*>(buffer)[pos];
  }
}

inline uint64_t Writer::prepare_buffer_offset(
    const void* buffer, const uint64_t pos, const uint64_t datasize) const {
  uint64_t offset = get_offset_buffer_element(buffer, pos);
  return offsets_format_mode_ == "elements" ? offset * datasize : offset;
}

inline uint64_t Writer::get_offset_buffer_size(
    const uint64_t buffer_size) const {
  return offsets_extra_element_ ?
             buffer_size - constants::cell_var_offset_size :
             buffer_size;
}

Status Writer::check_var_attr_offsets() const {
  for (const auto& it : buffers_) {
    const auto& attr = it.first;
    if (!array_schema_->var_size(attr)) {
      continue;
    }

    const void* buffer_off = it.second.buffer_;
    const uint64_t buffer_off_size =
        get_offset_buffer_size(*it.second.buffer_size_);
    const uint64_t* buffer_val_size = it.second.buffer_var_size_;
    auto num_offsets = buffer_off_size / sizeof(uint64_t);
    if (num_offsets == 0)
      return Status::Ok();

    uint64_t prev_offset = get_offset_buffer_element(buffer_off, 0);
    // Allow the initial offset to be equal to the size, this indicates
    // the first and only value in the buffer is to be empty
    if (prev_offset > *buffer_val_size)
      return logger_->status(Status_WriterError(
          "Invalid offsets for attribute " + attr + "; offset " +
          std::to_string(prev_offset) + " specified for buffer of size " +
          std::to_string(*buffer_val_size)));

    for (uint64_t i = 1; i < num_offsets; i++) {
      uint64_t cur_offset = get_offset_buffer_element(buffer_off, i);
      if (cur_offset < prev_offset)
        return logger_->status(Status_WriterError(
            "Invalid offsets for attribute " + attr +
            "; offsets must be given in "
            "strictly ascending order."));

      // Allow the last offset(s) to be equal to the size, this indicates the
      // last value(s) are to be empty
      if (cur_offset > *buffer_val_size ||
          (cur_offset == *buffer_val_size &&
           get_offset_buffer_element(
               buffer_off, (i < num_offsets - 1 ? i + 1 : i)) !=
               *buffer_val_size))
        return logger_->status(Status_WriterError(
            "Invalid offsets for attribute " + attr + "; offset " +
            std::to_string(cur_offset) + " specified for buffer of size " +
            std::to_string(*buffer_val_size)));

      prev_offset = cur_offset;
    }
  }

  return Status::Ok();
}

Status Writer::init() {
  // Sanity checks
  if (storage_manager_ == nullptr)
    return logger_->status(
        Status_WriterError("Cannot initialize query; Storage manager not set"));
  if (array_schema_ == nullptr)
    return logger_->status(
        Status_WriterError("Cannot initialize writer; Array schema not set"));
  if (buffers_.empty())
    return logger_->status(
        Status_WriterError("Cannot initialize writer; Buffers not set"));
  if (array_schema_->dense() &&
      (layout_ == Layout::ROW_MAJOR || layout_ == Layout::COL_MAJOR)) {
    for (const auto& b : buffers_) {
      if (array_schema_->is_dim(b.first)) {
        return logger_->status(Status_WriterError(
            "Cannot initialize writer; Sparse coordinates "
            "for dense arrays cannot be provided "
            "if the query layout is ROW_MAJOR or COL_MAJOR"));
      }
    }
  }

  // Get configuration parameters
  const char *check_coord_dups, *check_coord_oob, *check_global_order;
  const char* dedup_coords;
  RETURN_NOT_OK(config_.get("sm.check_coord_dups", &check_coord_dups));
  RETURN_NOT_OK(config_.get("sm.check_coord_oob", &check_coord_oob));
  RETURN_NOT_OK(config_.get("sm.check_global_order", &check_global_order));
  RETURN_NOT_OK(config_.get("sm.dedup_coords", &dedup_coords));
  assert(check_coord_dups != nullptr && dedup_coords != nullptr);
  check_coord_dups_ = !strcmp(check_coord_dups, "true");
  check_coord_oob_ = !strcmp(check_coord_oob, "true");
  check_global_order_ =
      disable_check_global_order_ ? false : !strcmp(check_global_order, "true");
  dedup_coords_ = !strcmp(dedup_coords, "true");
  bool found = false;
  offsets_format_mode_ = config_.get("sm.var_offsets.mode", &found);
  assert(found);
  if (offsets_format_mode_ != "bytes" && offsets_format_mode_ != "elements") {
    return logger_->status(
        Status_WriterError("Cannot initialize writer; Unsupported offsets "
                           "format in configuration"));
  }
  RETURN_NOT_OK(config_.get<bool>(
      "sm.var_offsets.extra_element", &offsets_extra_element_, &found));
  assert(found);
  RETURN_NOT_OK(config_.get<uint32_t>(
      "sm.var_offsets.bitsize", &offsets_bitsize_, &found));
  if (offsets_bitsize_ != 32 && offsets_bitsize_ != 64) {
    return logger_->status(
        Status_WriterError("Cannot initialize writer; Unsupported offsets "
                           "bitsize in configuration"));
  }
  assert(found);

  // Set a default subarray
  if (!subarray_.is_set())
    subarray_ = Subarray(array_, layout_, stats_, logger_);

  if (offsets_extra_element_)
    RETURN_NOT_OK(check_extra_element());

  RETURN_NOT_OK(check_subarray());
  RETURN_NOT_OK(check_buffer_sizes());

  optimize_layout_for_1D();
  RETURN_NOT_OK(check_var_attr_offsets());
  initialized_ = true;

  return Status::Ok();
}

Status Writer::initialize_memory_budget() {
  return Status::Ok();
}

Status Writer::dowork() {
  get_dim_attr_stats();

  auto timer_se = stats_->start_timer("write");

  // In case the user has provided a coordinates buffer
  RETURN_NOT_OK(split_coords_buffer());

  if (check_coord_oob_)
    RETURN_NOT_OK(check_coord_oob());

  if (layout_ == Layout::COL_MAJOR || layout_ == Layout::ROW_MAJOR) {
    RETURN_NOT_OK(ordered_write());
  } else if (layout_ == Layout::UNORDERED) {
    RETURN_NOT_OK(unordered_write());
  } else if (layout_ == Layout::GLOBAL_ORDER) {
    RETURN_NOT_OK(global_write());
  } else {
    assert(false);
  }

  return Status::Ok();
}

/* ****************************** */
/*          PRIVATE METHODS       */
/* ****************************** */

Status Writer::add_written_fragment_info(const URI& uri) {
  std::pair<uint64_t, uint64_t> timestamp_range;
  RETURN_NOT_OK(utils::parse::get_timestamp_range(uri, &timestamp_range));
  written_fragment_info_.emplace_back(uri, timestamp_range);
  return Status::Ok();
}

Status Writer::check_buffer_sizes() const {
  // This is applicable only to dense arrays and ordered layout
  if (!array_schema_->dense() ||
      (layout_ != Layout::ROW_MAJOR && layout_ != Layout::COL_MAJOR))
    return Status::Ok();

  auto cell_num = array_schema_->domain()->cell_num(subarray_.ndrange(0));
  uint64_t expected_cell_num = 0;
  for (const auto& it : buffers_) {
    const auto& attr = it.first;
    const bool is_var = array_schema_->var_size(attr);
    const uint64_t buffer_size =
        is_var ? get_offset_buffer_size(*it.second.buffer_size_) :
                 *it.second.buffer_size_;
    if (is_var) {
      expected_cell_num = buffer_size / constants::cell_var_offset_size;
    } else {
      expected_cell_num = buffer_size / array_schema_->cell_size(attr);
    }

    if (array_schema_->is_nullable(attr)) {
      const uint64_t buffer_validity_size =
          *it.second.validity_vector_.buffer_size();
      const uint64_t expected_validity_num =
          buffer_validity_size / constants::cell_validity_size;

      if (expected_validity_num != cell_num) {
        std::stringstream ss;
        ss << "Buffer sizes check failed; Invalid number of validity cells "
              "given for ";
        ss << "attribute '" << attr << "'";
        ss << " (" << expected_validity_num << " != " << cell_num << ")";
        return logger_->status(Status_WriterError(ss.str()));
      }
    } else {
      if (expected_cell_num != cell_num) {
        std::stringstream ss;
        ss << "Buffer sizes check failed; Invalid number of cells given for ";
        ss << "attribute '" << attr << "'";
        ss << " (" << expected_cell_num << " != " << cell_num << ")";
        return logger_->status(Status_WriterError(ss.str()));
      }
    }
  }

  return Status::Ok();
}

Status Writer::check_coord_dups(const std::vector<uint64_t>& cell_pos) const {
  auto timer_se = stats_->start_timer("check_coord_dups");

  // Check if applicable
  if (array_schema_->allows_dups() || !check_coord_dups_ || dedup_coords_)
    return Status::Ok();

  if (!coords_info_.has_coords_) {
    return logger_->status(
        Status_WriterError("Cannot check for coordinate duplicates; "
                           "Coordinates buffer not found"));
  }

  if (coords_info_.coords_num_ < 2)
    return Status::Ok();

  // Prepare auxiliary vectors for better performance
  auto dim_num = array_schema_->dim_num();
  std::vector<const unsigned char*> buffs(dim_num);
  std::vector<uint64_t> coord_sizes(dim_num);
  std::vector<const unsigned char*> buffs_var(dim_num);
  std::vector<uint64_t*> buffs_var_sizes(dim_num);
  for (unsigned d = 0; d < dim_num; ++d) {
    const auto& dim_name = array_schema_->dimension(d)->name();
    buffs[d] = (const unsigned char*)buffers_.find(dim_name)->second.buffer_;
    coord_sizes[d] = array_schema_->cell_size(dim_name);
    buffs_var[d] =
        (const unsigned char*)buffers_.find(dim_name)->second.buffer_var_;
    buffs_var_sizes[d] = buffers_.find(dim_name)->second.buffer_var_size_;
  }

  auto status = parallel_for(
      storage_manager_->compute_tp(),
      1,
      coords_info_.coords_num_,
      [&](uint64_t i) {
        // Check for duplicate in adjacent cells
        bool found_dup = true;
        for (unsigned d = 0; d < dim_num; ++d) {
          auto dim = array_schema_->dimension(d);
          if (!dim->var_size()) {  // Fixed-sized dimensions
            if (memcmp(
                    buffs[d] + cell_pos[i] * coord_sizes[d],
                    buffs[d] + cell_pos[i - 1] * coord_sizes[d],
                    coord_sizes[d]) != 0) {  // Not the same
              found_dup = false;
              break;
            }
          } else {
            auto offs = (uint64_t*)buffs[d];
            auto a = cell_pos[i];
            auto b = cell_pos[i - 1];
            auto off_a = offs[a];
            auto off_b = offs[b];
            auto off_a_plus_1 = (a == coords_info_.coords_num_ - 1) ?
                                    *(buffs_var_sizes[d]) :
                                    offs[a + 1];
            auto off_b_plus_1 = (b == coords_info_.coords_num_ - 1) ?
                                    *(buffs_var_sizes[d]) :
                                    offs[b + 1];
            auto size_a = off_a_plus_1 - off_a;
            auto size_b = off_b_plus_1 - off_b;

            // Compare sizes
            if (size_a != size_b) {  // Not same
              found_dup = false;
              break;
            }

            // Compare var values
            if (memcmp(
                    buffs_var[d] + off_a,
                    buffs_var[d] + off_b,
                    size_a) != 0) {  // Not the same
              found_dup = false;
              break;
            }
          }
        }

        // Found duplicate
        if (found_dup) {
          std::stringstream ss;
          ss << "Duplicate coordinates " << coords_to_str(cell_pos[i]);
          ss << " are not allowed";
          return Status_WriterError(ss.str());
        }

        return Status::Ok();
      });

  RETURN_NOT_OK_ELSE(status, logger_->status(status));

  return Status::Ok();
}

Status Writer::check_coord_dups() const {
  auto timer_se = stats_->start_timer("check_coord_dups");

  // Check if applicable
  if (array_schema_->allows_dups() || !check_coord_dups_ || dedup_coords_)
    return Status::Ok();

  if (!coords_info_.has_coords_) {
    return logger_->status(
        Status_WriterError("Cannot check for coordinate duplicates; "
                           "Coordinates buffer not found"));
  }

  if (coords_info_.coords_num_ < 2)
    return Status::Ok();

  // Prepare auxiliary vectors for better performance
  auto dim_num = array_schema_->dim_num();
  std::vector<const unsigned char*> buffs(dim_num);
  std::vector<uint64_t> coord_sizes(dim_num);
  std::vector<const unsigned char*> buffs_var(dim_num);
  std::vector<uint64_t*> buffs_var_sizes(dim_num);
  for (unsigned d = 0; d < dim_num; ++d) {
    const auto& dim_name = array_schema_->dimension(d)->name();
    buffs[d] = (const unsigned char*)buffers_.find(dim_name)->second.buffer_;
    coord_sizes[d] = array_schema_->cell_size(dim_name);
    buffs_var[d] =
        (const unsigned char*)buffers_.find(dim_name)->second.buffer_var_;
    buffs_var_sizes[d] = buffers_.find(dim_name)->second.buffer_var_size_;
  }

  auto status = parallel_for(
      storage_manager_->compute_tp(),
      1,
      coords_info_.coords_num_,
      [&](uint64_t i) {
        // Check for duplicate in adjacent cells
        bool found_dup = true;
        for (unsigned d = 0; d < dim_num; ++d) {
          auto dim = array_schema_->dimension(d);
          if (!dim->var_size()) {  // Fixed-sized dimensions
            if (memcmp(
                    buffs[d] + i * coord_sizes[d],
                    buffs[d] + (i - 1) * coord_sizes[d],
                    coord_sizes[d]) != 0) {  // Not the same
              found_dup = false;
              break;
            }
          } else {
            auto offs = (uint64_t*)buffs[d];
            auto off_i_plus_1 = (i == coords_info_.coords_num_ - 1) ?
                                    *(buffs_var_sizes[d]) :
                                    offs[i + 1];
            auto size_i_minus_1 = offs[i] - offs[i - 1];
            auto size_i = off_i_plus_1 - offs[i];

            // Compare sizes
            if (size_i != size_i_minus_1) {  // Not same
              found_dup = false;
              break;
            }

            // Compare var values
            if (memcmp(
                    buffs_var[d] + offs[i - 1],
                    buffs_var[d] + offs[i],
                    size_i) != 0) {  // Not the same
              found_dup = false;
              break;
            }
          }
        }

        // Found duplicate
        if (found_dup) {
          std::stringstream ss;
          ss << "Duplicate coordinates " << coords_to_str(i);
          ss << " are not allowed";
          return Status_WriterError(ss.str());
        }

        return Status::Ok();
      });

  RETURN_NOT_OK(status);

  return Status::Ok();
}

Status Writer::check_coord_oob() const {
  auto timer_se = stats_->start_timer("check_coord_oob");

  // Applicable only to sparse writes - exit if coordinates do not exist
  if (!coords_info_.has_coords_)
    return Status::Ok();

  // Exit if there are no coordinates to write
  if (coords_info_.coords_num_ == 0)
    return Status::Ok();

  // Exit if all dimensions are strings
  if (array_schema_->domain()->all_dims_string())
    return Status::Ok();

  // Prepare auxiliary vectors for better performance
  auto dim_num = array_schema_->dim_num();
  std::vector<unsigned char*> buffs(dim_num);
  std::vector<uint64_t> coord_sizes(dim_num);
  for (unsigned d = 0; d < dim_num; ++d) {
    const auto& dim_name = array_schema_->dimension(d)->name();
    buffs[d] = (unsigned char*)buffers_.find(dim_name)->second.buffer_;
    coord_sizes[d] = array_schema_->cell_size(dim_name);
  }

  // Check if all coordinates fall in the domain in parallel
  auto status = parallel_for_2d(
      storage_manager_->compute_tp(),
      0,
      coords_info_.coords_num_,
      0,
      dim_num,
      [&](uint64_t c, unsigned d) {
        auto dim = array_schema_->dimension(d);
        if (datatype_is_string(dim->type()))
          return Status::Ok();
        return dim->oob(buffs[d] + c * coord_sizes[d]);
      });

  RETURN_NOT_OK(status);

  // Success
  return Status::Ok();
}

Status Writer::check_global_order() const {
  auto timer_se = stats_->start_timer("check_global_order");

  // Check if applicable
  if (!check_global_order_)
    return Status::Ok();

  // Applicable only to sparse writes - exit if coordinates do not exist
  if (!coords_info_.has_coords_ || coords_info_.coords_num_ < 2)
    return Status::Ok();

  // Special case for Hilbert
  if (array_schema_->cell_order() == Layout::HILBERT)
    return check_global_order_hilbert();

  // Prepare auxiliary vector for better performance
  auto dim_num = array_schema_->dim_num();
  std::vector<const QueryBuffer*> buffs(dim_num);
  for (unsigned d = 0; d < dim_num; ++d) {
    const auto& dim_name = array_schema_->dimension(d)->name();
    buffs[d] = &(buffers_.find(dim_name)->second);
  }

  // Check if all coordinates fall in the domain in parallel
  auto domain = array_schema_->domain();
  auto status = parallel_for(
      storage_manager_->compute_tp(),
      0,
      coords_info_.coords_num_ - 1,
      [&](uint64_t i) {
        auto tile_cmp = domain->tile_order_cmp(buffs, i, i + 1);
        auto fail =
            (tile_cmp > 0) ||
            ((tile_cmp == 0) && domain->cell_order_cmp(buffs, i, i + 1) > 0);

        if (fail) {
          std::stringstream ss;
          ss << "Write failed; Coordinates " << coords_to_str(i);
          ss << " succeed " << coords_to_str(i + 1);
          ss << " in the global order";
          if (tile_cmp > 0)
            ss << " due to writes across tiles";
          return Status_WriterError(ss.str());
        }
        return Status::Ok();
      });

  RETURN_NOT_OK(status);

  return Status::Ok();
}

Status Writer::check_global_order_hilbert() const {
  // Prepare auxiliary vector for better performance
  auto dim_num = array_schema_->dim_num();
  std::vector<const QueryBuffer*> buffs(dim_num);
  for (unsigned d = 0; d < dim_num; ++d) {
    const auto& dim_name = array_schema_->dimension(d)->name();
    buffs[d] = &buffers_.at(dim_name);
  }

  // Compute hilbert values
  std::vector<uint64_t> hilbert_values(coords_info_.coords_num_);
  RETURN_NOT_OK(calculate_hilbert_values(buffs, &hilbert_values));

  // Check if all coordinates fall in the domain in parallel
  auto status = parallel_for(
      storage_manager_->compute_tp(),
      0,
      coords_info_.coords_num_ - 1,
      [&](uint64_t i) {
        if (hilbert_values[i] > hilbert_values[i + 1]) {
          std::stringstream ss;
          ss << "Write failed; Coordinates " << coords_to_str(i);
          ss << " succeed " << coords_to_str(i + 1);
          ss << " in the global order";
          return Status_WriterError(ss.str());
        }
        return Status::Ok();
      });

  RETURN_NOT_OK(status);

  return Status::Ok();
}

Status Writer::check_subarray() const {
  if (array_schema_ == nullptr)
    return logger_->status(
        Status_WriterError("Cannot check subarray; Array schema not set"));

  if (array_schema_->dense()) {
    if (subarray_.range_num() != 1)
      return LOG_STATUS(
          Status_WriterError("Multi-range dense writes "
                             "are not supported"));

    if (layout_ == Layout::GLOBAL_ORDER && !subarray_.coincides_with_tiles())
      return logger_->status(
<<<<<<< HEAD
          Status::WriterError("Cannot initialize query; In global writes for "
                              "dense arrays, the subarray "
                              "must coincide with the tile bounds"));
    if (layout_ == Layout::UNORDERED && subarray_.is_set())
      return LOG_STATUS(Status::WriterError(
          "Cannot initialize query; Setting a subarray in unordered writes for "
          "dense arrays is inapplicable"));
  } else {
    assert(!array_schema_->dense());
    if (subarray_.is_set())
      return LOG_STATUS(
          Status::WriterError("Subarray range for a write query is not "
                              "supported in sparse arrays"));
=======
          Status_WriterError("Cannot initialize query; In global writes for "
                             "dense arrays, the subarray "
                             "must coincide with the tile bounds"));
>>>>>>> 3a918bef
  }
  return Status::Ok();
}

void Writer::clear_coord_buffers() {
  // Applicable only if the coordinate buffers have been allocated by
  // TileDB, which happens only when the zipped coordinates buffer is set
  for (auto b : to_clean_)
    tdb_free(b);
  to_clean_.clear();
  coord_buffer_sizes_.clear();
}

std::vector<std::string> Writer::buffer_names() const {
  std::vector<std::string> ret;

  // Add to the buffer names the attributes, as well as the dimensions only if
  // coords_buffer_ has not been set
  for (const auto& it : buffers_) {
    if (!array_schema_->is_dim(it.first) || (!coords_info_.coords_buffer_))
      ret.push_back(it.first);
  }

  // Special zipped coordinates name
  if (coords_info_.coords_buffer_)
    ret.push_back(constants::coords);

  return ret;
}

Status Writer::close_files(tdb_shared_ptr<FragmentMetadata> meta) const {
  // Close attribute and dimension files
  const auto buffer_name = buffer_names();

  std::vector<URI> file_uris;
  file_uris.reserve(buffer_name.size() * 3);

  for (const auto& name : buffer_name) {
    file_uris.emplace_back(meta->uri(name));
    if (array_schema_->var_size(name))
      file_uris.emplace_back(meta->var_uri(name));
    if (array_schema_->is_nullable(name))
      file_uris.emplace_back(meta->validity_uri(name));
  }

  auto status = parallel_for(
      storage_manager_->io_tp(), 0, file_uris.size(), [&](uint64_t i) {
        const auto& file_ur = file_uris[i];
        RETURN_NOT_OK(storage_manager_->close_file(file_ur));
        return Status::Ok();
      });

  RETURN_NOT_OK(status);

  return Status::Ok();
}

Status Writer::compute_coord_dups(
    const std::vector<uint64_t>& cell_pos,
    std::set<uint64_t>* coord_dups) const {
  auto timer_se = stats_->start_timer("compute_coord_dups");

  if (!coords_info_.has_coords_) {
    return logger_->status(
        Status_WriterError("Cannot check for coordinate duplicates; "
                           "Coordinates buffer not found"));
  }

  if (coords_info_.coords_num_ < 2)
    return Status::Ok();

  // Prepare auxiliary vectors for better performance
  auto dim_num = array_schema_->dim_num();
  std::vector<const unsigned char*> buffs(dim_num);
  std::vector<uint64_t> coord_sizes(dim_num);
  std::vector<const unsigned char*> buffs_var(dim_num);
  std::vector<uint64_t*> buffs_var_sizes(dim_num);
  for (unsigned d = 0; d < dim_num; ++d) {
    const auto& dim_name = array_schema_->dimension(d)->name();
    buffs[d] = (const unsigned char*)buffers_.find(dim_name)->second.buffer_;
    coord_sizes[d] = array_schema_->cell_size(dim_name);
    buffs_var[d] =
        (const unsigned char*)buffers_.find(dim_name)->second.buffer_var_;
    buffs_var_sizes[d] = buffers_.find(dim_name)->second.buffer_var_size_;
  }

  std::mutex mtx;
  auto status = parallel_for(
      storage_manager_->compute_tp(),
      1,
      coords_info_.coords_num_,
      [&](uint64_t i) {
        // Check for duplicate in adjacent cells
        bool found_dup = true;
        for (unsigned d = 0; d < dim_num; ++d) {
          auto dim = array_schema_->dimension(d);
          if (!dim->var_size()) {  // Fixed-sized dimensions
            if (memcmp(
                    buffs[d] + cell_pos[i] * coord_sizes[d],
                    buffs[d] + cell_pos[i - 1] * coord_sizes[d],
                    coord_sizes[d]) != 0) {  // Not the same
              found_dup = false;
              break;
            }
          } else {
            auto offs = (uint64_t*)buffs[d];
            auto a = cell_pos[i];
            auto b = cell_pos[i - 1];
            auto off_a = offs[a];
            auto off_b = offs[b];
            auto off_a_plus_1 = (a == coords_info_.coords_num_ - 1) ?
                                    *(buffs_var_sizes[d]) :
                                    offs[a + 1];
            auto off_b_plus_1 = (b == coords_info_.coords_num_ - 1) ?
                                    *(buffs_var_sizes[d]) :
                                    offs[b + 1];
            auto size_a = off_a_plus_1 - off_a;
            auto size_b = off_b_plus_1 - off_b;

            // Compare sizes
            if (size_a != size_b) {  // Not same
              found_dup = false;
              break;
            }

            // Compare var values
            if (memcmp(
                    buffs_var[d] + off_a,
                    buffs_var[d] + off_b,
                    size_a) != 0) {  // Not the same
              found_dup = false;
              break;
            }
          }
        }

        // Found duplicate
        if (found_dup) {
          std::lock_guard<std::mutex> lock(mtx);
          coord_dups->insert(cell_pos[i]);
        }

        return Status::Ok();
      });

  RETURN_NOT_OK(status);

  return Status::Ok();
}

Status Writer::compute_coord_dups(std::set<uint64_t>* coord_dups) const {
  auto timer_se = stats_->start_timer("compute_coord_dups");

  if (!coords_info_.has_coords_) {
    return logger_->status(
        Status_WriterError("Cannot check for coordinate duplicates; "
                           "Coordinates buffer not found"));
  }

  if (coords_info_.coords_num_ < 2)
    return Status::Ok();

  // Prepare auxiliary vectors for better performance
  auto dim_num = array_schema_->dim_num();
  std::vector<const unsigned char*> buffs(dim_num);
  std::vector<uint64_t> coord_sizes(dim_num);
  std::vector<const unsigned char*> buffs_var(dim_num);
  std::vector<uint64_t*> buffs_var_sizes(dim_num);
  for (unsigned d = 0; d < dim_num; ++d) {
    const auto& dim_name = array_schema_->dimension(d)->name();
    buffs[d] = (const unsigned char*)buffers_.find(dim_name)->second.buffer_;
    coord_sizes[d] = array_schema_->cell_size(dim_name);
    buffs_var[d] =
        (const unsigned char*)buffers_.find(dim_name)->second.buffer_var_;
    buffs_var_sizes[d] = buffers_.find(dim_name)->second.buffer_var_size_;
  }

  std::mutex mtx;
  auto status = parallel_for(
      storage_manager_->compute_tp(),
      1,
      coords_info_.coords_num_,
      [&](uint64_t i) {
        // Check for duplicate in adjacent cells
        bool found_dup = true;
        for (unsigned d = 0; d < dim_num; ++d) {
          auto dim = array_schema_->dimension(d);
          if (!dim->var_size()) {  // Fixed-sized dimensions
            if (memcmp(
                    buffs[d] + i * coord_sizes[d],
                    buffs[d] + (i - 1) * coord_sizes[d],
                    coord_sizes[d]) != 0) {  // Not the same
              found_dup = false;
              break;
            }
          } else {
            auto offs = (uint64_t*)buffs[d];
            auto off_i_plus_1 = (i == coords_info_.coords_num_ - 1) ?
                                    *(buffs_var_sizes[d]) :
                                    offs[i + 1];
            auto size_i_minus_1 = offs[i] - offs[i - 1];
            auto size_i = off_i_plus_1 - offs[i];

            // Compare sizes
            if (size_i != size_i_minus_1) {  // Not same
              found_dup = false;
              break;
            }

            // Compare var values
            if (memcmp(
                    buffs_var[d] + offs[i - 1],
                    buffs_var[d] + offs[i],
                    size_i) != 0) {  // Not the same
              found_dup = false;
              break;
            }
          }
        }

        // Found duplicate
        if (found_dup) {
          std::lock_guard<std::mutex> lock(mtx);
          coord_dups->insert(i);
        }

        return Status::Ok();
      });

  RETURN_NOT_OK(status);

  return Status::Ok();
}

Status Writer::compute_coords_metadata(
    const std::unordered_map<std::string, std::vector<Tile>>& tiles,
    tdb_shared_ptr<FragmentMetadata> meta) const {
  auto timer_se = stats_->start_timer("compute_coord_meta");

  // Applicable only if there are coordinates
  if (!coords_info_.has_coords_)
    return Status::Ok();

  // Check if tiles are empty
  if (tiles.empty() || tiles.begin()->second.empty())
    return Status::Ok();

  // Compute number of tiles. Assumes all attributes and
  // and dimensions have the same number of tiles
  auto it = tiles.begin();
  const uint64_t t = 1 + (array_schema_->var_size(it->first) ? 1 : 0) +
                     (array_schema_->is_nullable(it->first) ? 1 : 0);
  auto tile_num = it->second.size() / t;
  auto dim_num = array_schema_->dim_num();

  // Compute MBRs
  auto status = parallel_for(
      storage_manager_->compute_tp(), 0, tile_num, [&](uint64_t i) {
        NDRange mbr(dim_num);
        std::vector<const void*> data(dim_num);
        for (unsigned d = 0; d < dim_num; ++d) {
          auto dim = array_schema_->dimension(d);
          const auto& dim_name = dim->name();
          auto tiles_it = tiles.find(dim_name);
          assert(tiles_it != tiles.end());
          if (!dim->var_size())
            dim->compute_mbr(tiles_it->second[i], &mbr[d]);
          else
            dim->compute_mbr_var(
                tiles_it->second[2 * i], tiles_it->second[2 * i + 1], &mbr[d]);
        }

        meta->set_mbr(i, mbr);
        return Status::Ok();
      });

  RETURN_NOT_OK(status);

  // Set last tile cell number
  auto dim_0 = array_schema_->dimension(0);
  const auto& dim_tiles = tiles.find(dim_0->name())->second;
  const auto& last_tile_pos =
      (!dim_0->var_size()) ? dim_tiles.size() - 1 : dim_tiles.size() - 2;
  meta->set_last_tile_cell_num(dim_tiles[last_tile_pos].cell_num());

  return Status::Ok();
}

Status Writer::create_fragment(
    bool dense, tdb_shared_ptr<FragmentMetadata>& frag_meta) const {
  URI uri;
  uint64_t timestamp = array_->timestamp_end_opened_at();
  if (!fragment_uri_.to_string().empty()) {
    uri = fragment_uri_;
  } else {
    std::string new_fragment_str;
    RETURN_NOT_OK(new_fragment_name(
        timestamp,
        array_->array_schema_latest()->write_version(),
        &new_fragment_str));
    uri = array_schema_->array_uri().join_path(new_fragment_str);
  }
  auto timestamp_range = std::pair<uint64_t, uint64_t>(timestamp, timestamp);
  frag_meta = tdb::make_shared<FragmentMetadata>(
      HERE(), storage_manager_, array_schema_, uri, timestamp_range, dense);

  RETURN_NOT_OK((frag_meta)->init(subarray_.ndrange(0)));
  return storage_manager_->create_dir(uri);
}

Status Writer::filter_tiles(
    std::unordered_map<std::string, std::vector<Tile>>* tiles) {
  auto timer_se = stats_->start_timer("filter_tiles");

  // Coordinates
  auto num = buffers_.size();
  auto status =
      parallel_for(storage_manager_->compute_tp(), 0, num, [&](uint64_t i) {
        auto buff_it = buffers_.begin();
        std::advance(buff_it, i);
        const auto& name = buff_it->first;
        RETURN_CANCEL_OR_ERROR(filter_tiles(name, &((*tiles)[name])));
        return Status::Ok();
      });

  RETURN_NOT_OK(status);

  return Status::Ok();
}

Status Writer::filter_tiles(const std::string& name, std::vector<Tile>* tiles) {
  const bool var_size = array_schema_->var_size(name);
  const bool nullable = array_schema_->is_nullable(name);

  // Filter all tiles
  auto tile_num = tiles->size();

  std::vector<std::tuple<Tile*, bool, bool>> args;
  args.reserve(tile_num);

  size_t i = 0;
  while (i < tile_num) {
    args.emplace_back(&(*tiles)[i++], var_size, false);
    if (var_size)
      args.emplace_back(&(*tiles)[i++], false, false);
    if (nullable)
      args.emplace_back(&(*tiles)[i++], false, true);
  }

  auto status = parallel_for(
      storage_manager_->compute_tp(), 0, tile_num, [&](uint64_t i) {
        RETURN_NOT_OK(filter_tile(
            name,
            std::get<0>(args[i]),
            std::get<1>(args[i]),
            std::get<2>(args[i])));
        return Status::Ok();
      });

  RETURN_NOT_OK(status);

  return Status::Ok();
}

Status Writer::filter_tile(
    const std::string& name,
    Tile* const tile,
    const bool offsets,
    const bool nullable) {
  auto timer_se = stats_->start_timer("filter_tile");

  const auto orig_size = tile->buffer()->size();

  // Get a copy of the appropriate filter pipeline.
  FilterPipeline filters;
  if (offsets) {
    assert(!nullable);
    filters = array_schema_->cell_var_offsets_filters();
  } else if (nullable) {
    filters = array_schema_->cell_validity_filters();
  } else {
    filters = array_schema_->filters(name);
  }

  // Append an encryption filter when necessary.
  RETURN_NOT_OK(FilterPipeline::append_encryption_filter(
      &filters, array_->get_encryption_key()));

  assert(!tile->filtered());
  RETURN_NOT_OK(
      filters.run_forward(stats_, tile, storage_manager_->compute_tp()));
  assert(tile->filtered());

  tile->set_pre_filtered_size(orig_size);

  return Status::Ok();
}

Status Writer::finalize_global_write_state() {
  assert(layout_ == Layout::GLOBAL_ORDER);
  auto meta = global_write_state_->frag_meta_;
  const auto& uri = meta->fragment_uri();

  // Handle last tile
  Status st = global_write_handle_last_tile();
  if (!st.ok()) {
    close_files(meta);
    clean_up(uri);
    return st;
  }

  // Close all files
  RETURN_NOT_OK_ELSE(close_files(meta), clean_up(uri));

  // Check that the same number of cells was written across attributes
  // and dimensions
  auto cell_num = global_write_state_->cells_written_[buffers_.begin()->first];
  for (const auto& it : buffers_) {
    const auto& name = it.first;
    if (global_write_state_->cells_written_[name] != cell_num) {
      clean_up(uri);
      return logger_->status(Status_WriterError(
          "Failed to finalize global write state; Different "
          "number of cells written across attributes and coordinates"));
    }
  }

  // Check if the total number of cells written is equal to the subarray size
  if (!coords_info_.has_coords_) {  // This implies a dense array
    auto expected_cell_num =
        array_schema_->domain()->cell_num(subarray_.ndrange(0));
    if (cell_num != expected_cell_num) {
      clean_up(uri);
      std::stringstream ss;
      ss << "Failed to finalize global write state; Number "
         << "of cells written (" << cell_num
         << ") is different from the number of cells expected ("
         << expected_cell_num << ") for the query subarray";
      return logger_->status(Status_WriterError(ss.str()));
    }
  }

  // Flush fragment metadata to storage
  RETURN_NOT_OK_ELSE(meta->store(array_->get_encryption_key()), clean_up(uri));

  // Add written fragment info
  RETURN_NOT_OK_ELSE(add_written_fragment_info(uri), clean_up(uri));

  // The following will make the fragment visible
  auto ok_uri =
      URI(uri.remove_trailing_slash().to_string() + constants::ok_file_suffix);
  RETURN_NOT_OK_ELSE(storage_manager_->vfs()->touch(ok_uri), clean_up(uri));

  // Delete global write state
  global_write_state_.reset(nullptr);

  return st;
}

Status Writer::global_write() {
  // Applicable only to global write on dense/sparse arrays
  assert(layout_ == Layout::GLOBAL_ORDER);

  // Initialize the global write state if this is the first invocation
  if (!global_write_state_) {
    RETURN_CANCEL_OR_ERROR(init_global_write_state());
  }
  auto frag_meta = global_write_state_->frag_meta_;
  auto uri = frag_meta->fragment_uri();

  // Check for coordinate duplicates
  if (coords_info_.has_coords_) {
    RETURN_CANCEL_OR_ERROR(check_coord_dups());
    RETURN_CANCEL_OR_ERROR(check_global_order());
  }

  // Retrieve coordinate duplicates
  std::set<uint64_t> coord_dups;
  if (dedup_coords_)
    RETURN_CANCEL_OR_ERROR(compute_coord_dups(&coord_dups));

  std::unordered_map<std::string, std::vector<Tile>> tiles;
  RETURN_CANCEL_OR_ERROR_ELSE(
      prepare_full_tiles(coord_dups, &tiles), clean_up(uri));

  // Find number of tiles and gather stats
  uint64_t tile_num = 0;
  if (!tiles.empty()) {
    auto it = tiles.begin();
    bool var_size = array_schema_->var_size(it->first);
    const uint64_t t = 1 + (array_schema_->var_size(it->first) ? 1 : 0) +
                       (array_schema_->is_nullable(it->first) ? 1 : 0);
    tile_num = it->second.size() / t;

    uint64_t cell_num = 0;
    for (size_t t = 0; t < tile_num; ++t) {
      cell_num +=
          var_size ? it->second[2 * t].cell_num() : it->second[t].cell_num();
    }
    stats_->add_counter("cell_num", cell_num);
    stats_->add_counter("tile_num", tile_num);
  }

  // No cells to be written
  if (tile_num == 0) {
    return Status::Ok();
  }

  // Set new number of tiles in the fragment metadata
  auto new_num_tiles = frag_meta->tile_index_base() + tile_num;
  frag_meta->set_num_tiles(new_num_tiles);

  // Compute coordinate metadata (if coordinates are present)
  RETURN_CANCEL_OR_ERROR_ELSE(
      compute_coords_metadata(tiles, frag_meta), clean_up(uri));

  // Filter all tiles
  RETURN_CANCEL_OR_ERROR_ELSE(filter_tiles(&tiles), clean_up(uri));

  // Write tiles for all attributes
  RETURN_CANCEL_OR_ERROR_ELSE(
      write_all_tiles(frag_meta, &tiles), clean_up(uri));

  // Increment the tile index base for the next global order write.
  frag_meta->set_tile_index_base(new_num_tiles);

  return Status::Ok();
}

Status Writer::global_write_handle_last_tile() {
  if (all_last_tiles_empty())
    return Status::Ok();

  // Reserve space for the last tile in the fragment metadata
  auto meta = global_write_state_->frag_meta_;
  meta->set_num_tiles(meta->tile_index_base() + 1);
  const auto& uri = global_write_state_->frag_meta_->fragment_uri();

  // Filter last tiles
  std::unordered_map<std::string, std::vector<Tile>> tiles;
  RETURN_CANCEL_OR_ERROR_ELSE(filter_last_tiles(&tiles), clean_up(uri));

  // Write the last tiles
  RETURN_CANCEL_OR_ERROR(write_all_tiles(meta, &tiles));

  // Increment the tile index base.
  meta->set_tile_index_base(meta->tile_index_base() + 1);

  return Status::Ok();
}

Status Writer::filter_last_tiles(
    std::unordered_map<std::string, std::vector<Tile>>* tiles) {
  // Initialize attribute and coordinate tiles
  for (const auto& it : buffers_)
    (*tiles)[it.first] = std::vector<Tile>();

  // Prepare the tiles first
  uint64_t num = buffers_.size();
  auto status =
      parallel_for(storage_manager_->compute_tp(), 0, num, [&](uint64_t i) {
        auto buff_it = buffers_.begin();
        std::advance(buff_it, i);
        const auto& name = &(buff_it->first);

        auto& last_tile = std::get<0>(global_write_state_->last_tiles_[*name]);
        auto& last_tile_var =
            std::get<1>(global_write_state_->last_tiles_[*name]);
        auto& last_tile_validity =
            std::get<2>(global_write_state_->last_tiles_[*name]);

        if (!last_tile.empty()) {
          std::vector<Tile>& tiles_ref = (*tiles)[*name];
          // Note making shallow clones here, as it's not necessary to copy the
          // underlying tile Buffers.
          tiles_ref.push_back(last_tile.clone(false));
          if (array_schema_->var_size(*name))
            tiles_ref.push_back(last_tile_var.clone(false));
          if (array_schema_->is_nullable(*name))
            tiles_ref.push_back(last_tile_validity.clone(false));
        }
        return Status::Ok();
      });

  RETURN_NOT_OK(status);

  // Compute coordinates metadata
  auto meta = global_write_state_->frag_meta_;
  RETURN_NOT_OK(compute_coords_metadata(*tiles, meta));

  // Gather stats
  stats_->add_counter("cell_num", tiles->begin()->second[0].cell_num());
  stats_->add_counter("tile_num", 1);

  // Filter tiles
  RETURN_NOT_OK(filter_tiles(tiles));

  return Status::Ok();
}

bool Writer::all_last_tiles_empty() const {
  // See if any last attribute/coordinate tiles are nonempty
  for (const auto& it : buffers_) {
    const auto& name = it.first;
    auto& last_tile = std::get<0>(global_write_state_->last_tiles_[name]);
    if (!last_tile.empty())
      return false;
  }

  return true;
}

Status Writer::init_global_write_state() {
  // Create global array state object
  if (global_write_state_ != nullptr)
    return logger_->status(
        Status_WriterError("Cannot initialize global write state; State not "
                           "properly finalized"));
  global_write_state_.reset(new GlobalWriteState);

  // Create fragment
  global_write_state_->frag_meta_ = tdb::make_shared<FragmentMetadata>(HERE());
  RETURN_NOT_OK(create_fragment(
      !coords_info_.has_coords_, global_write_state_->frag_meta_));
  auto uri = global_write_state_->frag_meta_->fragment_uri();

  // Initialize global write state for attribute and coordinates
  for (const auto& it : buffers_) {
    // Initialize last tiles
    const auto& name = it.first;
    auto last_tile_tuple = std::pair<std::string, std::tuple<Tile, Tile, Tile>>(
        name, std::tuple<Tile, Tile, Tile>(Tile(), Tile(), Tile()));
    auto it_ret = global_write_state_->last_tiles_.emplace(last_tile_tuple);

    if (!array_schema_->var_size(name)) {
      auto& last_tile = std::get<0>(it_ret.first->second);
      if (!array_schema_->is_nullable(name)) {
        RETURN_NOT_OK_ELSE(init_tile(name, &last_tile), clean_up(uri));
      } else {
        auto& last_tile_validity = std::get<2>(it_ret.first->second);
        RETURN_NOT_OK_ELSE(
            init_tile_nullable(name, &last_tile, &last_tile_validity),
            clean_up(uri));
      }
    } else {
      auto& last_tile = std::get<0>(it_ret.first->second);
      auto& last_tile_var = std::get<1>(it_ret.first->second);
      if (!array_schema_->is_nullable(name)) {
        RETURN_NOT_OK_ELSE(
            init_tile(name, &last_tile, &last_tile_var), clean_up(uri));
      } else {
        auto& last_tile_validity = std::get<2>(it_ret.first->second);
        RETURN_NOT_OK_ELSE(
            init_tile_nullable(
                name, &last_tile, &last_tile_var, &last_tile_validity),
            clean_up(uri));
      }
    }

    // Initialize cells written
    global_write_state_->cells_written_[name] = 0;
  }

  return Status::Ok();
}

Status Writer::init_tile(const std::string& name, Tile* tile) const {
  // For easy reference
  auto cell_size = array_schema_->cell_size(name);
  auto type = array_schema_->type(name);
  auto domain = array_schema_->domain();
  auto capacity = array_schema_->capacity();
  auto cell_num_per_tile =
      coords_info_.has_coords_ ? capacity : domain->cell_num_per_tile();
  auto tile_size = cell_num_per_tile * cell_size;

  // Initialize
  RETURN_NOT_OK(tile->init_unfiltered(
      array_schema_->write_version(), type, tile_size, cell_size, 0));

  return Status::Ok();
}

Status Writer::init_tile(
    const std::string& name, Tile* tile, Tile* tile_var) const {
  // For easy reference
  auto type = array_schema_->type(name);
  auto domain = array_schema_->domain();
  auto capacity = array_schema_->capacity();
  auto cell_num_per_tile =
      coords_info_.has_coords_ ? capacity : domain->cell_num_per_tile();
  auto tile_size = cell_num_per_tile * constants::cell_var_offset_size;

  // Initialize
  RETURN_NOT_OK(tile->init_unfiltered(
      array_schema_->write_version(),
      constants::cell_var_offset_type,
      tile_size,
      constants::cell_var_offset_size,
      0));
  RETURN_NOT_OK(tile_var->init_unfiltered(
      array_schema_->write_version(), type, tile_size, datatype_size(type), 0));
  return Status::Ok();
}

Status Writer::init_tile_nullable(
    const std::string& name, Tile* tile, Tile* tile_validity) const {
  // For easy reference
  auto cell_size = array_schema_->cell_size(name);
  auto type = array_schema_->type(name);
  auto domain = array_schema_->domain();
  auto capacity = array_schema_->capacity();
  auto cell_num_per_tile =
      coords_info_.has_coords_ ? capacity : domain->cell_num_per_tile();
  auto tile_size = cell_num_per_tile * cell_size;

  // Initialize
  RETURN_NOT_OK(tile->init_unfiltered(
      array_schema_->write_version(), type, tile_size, cell_size, 0));
  RETURN_NOT_OK(tile_validity->init_unfiltered(
      array_schema_->write_version(),
      constants::cell_validity_type,
      tile_size,
      constants::cell_validity_size,
      0));

  return Status::Ok();
}

Status Writer::init_tile_nullable(
    const std::string& name,
    Tile* tile,
    Tile* tile_var,
    Tile* tile_validity) const {
  // For easy reference
  auto type = array_schema_->type(name);
  auto domain = array_schema_->domain();
  auto capacity = array_schema_->capacity();
  auto cell_num_per_tile =
      coords_info_.has_coords_ ? capacity : domain->cell_num_per_tile();
  auto tile_size = cell_num_per_tile * constants::cell_var_offset_size;

  // Initialize
  RETURN_NOT_OK(tile->init_unfiltered(
      array_schema_->write_version(),
      constants::cell_var_offset_type,
      tile_size,
      constants::cell_var_offset_size,
      0));
  RETURN_NOT_OK(tile_var->init_unfiltered(
      array_schema_->write_version(), type, tile_size, datatype_size(type), 0));
  RETURN_NOT_OK(tile_validity->init_unfiltered(
      array_schema_->write_version(),
      constants::cell_validity_type,
      tile_size,
      constants::cell_validity_size,
      0));

  return Status::Ok();
}

Status Writer::init_tiles(
    const std::string& name,
    uint64_t tile_num,
    std::vector<Tile>* tiles) const {
  // Initialize tiles
  const bool var_size = array_schema_->var_size(name);
  const bool nullable = array_schema_->is_nullable(name);
  const size_t t =
      1 + static_cast<size_t>(var_size) + static_cast<size_t>(nullable);
  const size_t tiles_len = t * tile_num;
  tiles->resize(tiles_len);
  for (size_t i = 0; i < tiles_len; i += t) {
    if (!var_size) {
      if (nullable)
        RETURN_NOT_OK(
            init_tile_nullable(name, &((*tiles)[i]), &((*tiles)[i + 1])));
      else
        RETURN_NOT_OK(init_tile(name, &((*tiles)[i])));
    } else {
      if (nullable)
        RETURN_NOT_OK(init_tile_nullable(
            name, &((*tiles)[i]), &((*tiles)[i + 1]), &((*tiles)[i + 2])));
      else
        RETURN_NOT_OK(init_tile(name, &((*tiles)[i]), &((*tiles)[i + 1])));
    }
  }

  return Status::Ok();
}

Status Writer::new_fragment_name(
    uint64_t timestamp, uint32_t format_version, std::string* frag_uri) const {
  timestamp = (timestamp != 0) ? timestamp : utils::time::timestamp_now_ms();

  if (frag_uri == nullptr)
    return Status_WriterError("Null fragment uri argument.");
  std::string uuid;
  frag_uri->clear();
  RETURN_NOT_OK(uuid::generate_uuid(&uuid, false));
  std::stringstream ss;
  ss << "/__" << timestamp << "_" << timestamp << "_" << uuid << "_"
     << format_version;

  *frag_uri = ss.str();
  return Status::Ok();
}

void Writer::nuke_global_write_state() {
  auto meta = global_write_state_->frag_meta_;
  close_files(meta);
  storage_manager_->vfs()->remove_dir(meta->fragment_uri());
  global_write_state_.reset(nullptr);
}

void Writer::optimize_layout_for_1D() {
  if (array_schema_->dim_num() == 1 && layout_ != Layout::GLOBAL_ORDER &&
      layout_ != Layout::UNORDERED)
    layout_ = array_schema_->cell_order();
}

Status Writer::check_extra_element() {
  for (const auto& it : buffers_) {
    const auto& attr = it.first;
    if (!array_schema_->var_size(attr) || array_schema_->is_dim(attr))
      continue;

    const void* buffer_off = it.second.buffer_;
    uint64_t* buffer_off_size = it.second.buffer_size_;
    const auto num_offsets = *buffer_off_size / constants::cell_var_offset_size;
    const uint64_t* buffer_val_size = it.second.buffer_var_size_;
    const uint64_t attr_datatype_size =
        datatype_size(array_schema_->type(attr));
    const uint64_t max_offset = offsets_format_mode_ == "bytes" ?
                                    *buffer_val_size :
                                    *buffer_val_size / attr_datatype_size;
    const uint64_t last_offset =
        get_offset_buffer_element(buffer_off, num_offsets - 1);

    if (last_offset != max_offset)
      return logger_->status(Status_WriterError(
          "Invalid offsets for attribute " + attr +
          "; the last offset: " + std::to_string(last_offset) +
          " is not equal to the size of the data buffer: " +
          std::to_string(max_offset)));
  }

  return Status::Ok();
}

Status Writer::ordered_write() {
  // Applicable only to ordered write on dense arrays
  assert(layout_ == Layout::ROW_MAJOR || layout_ == Layout::COL_MAJOR);
  assert(array_schema_->dense());

  auto type = array_schema_->domain()->dimension(0)->type();
  switch (type) {
    case Datatype::INT8:
      return ordered_write<int8_t>();
    case Datatype::UINT8:
      return ordered_write<uint8_t>();
    case Datatype::INT16:
      return ordered_write<int16_t>();
    case Datatype::UINT16:
      return ordered_write<uint16_t>();
    case Datatype::INT32:
      return ordered_write<int32_t>();
    case Datatype::UINT32:
      return ordered_write<uint32_t>();
    case Datatype::INT64:
      return ordered_write<int64_t>();
    case Datatype::UINT64:
      return ordered_write<uint64_t>();
    case Datatype::DATETIME_YEAR:
    case Datatype::DATETIME_MONTH:
    case Datatype::DATETIME_WEEK:
    case Datatype::DATETIME_DAY:
    case Datatype::DATETIME_HR:
    case Datatype::DATETIME_MIN:
    case Datatype::DATETIME_SEC:
    case Datatype::DATETIME_MS:
    case Datatype::DATETIME_US:
    case Datatype::DATETIME_NS:
    case Datatype::DATETIME_PS:
    case Datatype::DATETIME_FS:
    case Datatype::DATETIME_AS:
    case Datatype::TIME_HR:
    case Datatype::TIME_MIN:
    case Datatype::TIME_SEC:
    case Datatype::TIME_MS:
    case Datatype::TIME_US:
    case Datatype::TIME_NS:
    case Datatype::TIME_PS:
    case Datatype::TIME_FS:
    case Datatype::TIME_AS:
      return ordered_write<int64_t>();
    default:
      return logger_->status(Status_WriterError(
          "Cannot write in ordered layout; Unsupported domain type"));
  }

  return Status::Ok();
}

template <class T>
Status Writer::ordered_write() {
  auto timer_se = stats_->start_timer("filter_tile");

  // Create new fragment
  auto frag_meta = tdb::make_shared<FragmentMetadata>(HERE());
  RETURN_CANCEL_OR_ERROR(create_fragment(true, frag_meta));
  const auto& uri = frag_meta->fragment_uri();

  // Create a dense tiler
  DenseTiler<T> dense_tiler(
      &buffers_,
      &subarray_,
      stats_,
      offsets_format_mode_,
      offsets_bitsize_,
      offsets_extra_element_);
  auto tile_num = dense_tiler.tile_num();

  // Set number of tiles in the fragment metadata
  frag_meta->set_num_tiles(tile_num);

  // Prepare, filter and write tiles for all attributes
  auto attr_num = buffers_.size();
  auto compute_tp = storage_manager_->compute_tp();
  auto thread_num = compute_tp->concurrency_level();
  if (attr_num > tile_num) {  // Parallelize over attributes
    auto st = parallel_for(compute_tp, 0, attr_num, [&](uint64_t i) {
      auto buff_it = buffers_.begin();
      std::advance(buff_it, i);
      const auto& attr = buff_it->first;
      return prepare_filter_and_write_tiles<T>(
          attr, frag_meta, &dense_tiler, 1);
    });
    RETURN_NOT_OK_ELSE(st, storage_manager_->vfs()->remove_dir(uri));
  } else {  // Parallelize over tiles
    size_t i = 0;
    for (const auto& buff : buffers_) {
      const auto& attr = buff.first;
      RETURN_NOT_OK_ELSE(
          prepare_filter_and_write_tiles<T>(
              attr, frag_meta, &dense_tiler, thread_num),
          storage_manager_->vfs()->remove_dir(uri));
      ++i;
    }
  }

  // Write the fragment metadata
  RETURN_CANCEL_OR_ERROR_ELSE(
      frag_meta->store(array_->get_encryption_key()),
      storage_manager_->vfs()->remove_dir(uri));

  // Add written fragment info
  RETURN_NOT_OK_ELSE(
      add_written_fragment_info(uri), storage_manager_->vfs()->remove_dir(uri));

  // The following will make the fragment visible
  auto ok_uri =
      URI(uri.remove_trailing_slash().to_string() + constants::ok_file_suffix);
  RETURN_NOT_OK_ELSE(
      storage_manager_->vfs()->touch(ok_uri),
      storage_manager_->vfs()->remove_dir(uri));

  return Status::Ok();
}

Status Writer::prepare_full_tiles(
    const std::set<uint64_t>& coord_dups,
    std::unordered_map<std::string, std::vector<Tile>>* tiles) const {
  auto timer_se = stats_->start_timer("prepare_tiles");

  // Initialize attribute and coordinate tiles
  for (const auto& it : buffers_)
    (*tiles)[it.first] = std::vector<Tile>();

  auto num = buffers_.size();
  auto status =
      parallel_for(storage_manager_->compute_tp(), 0, num, [&](uint64_t i) {
        auto buff_it = buffers_.begin();
        std::advance(buff_it, i);
        const auto& name = buff_it->first;
        RETURN_CANCEL_OR_ERROR(
            prepare_full_tiles(name, coord_dups, &(*tiles)[name]));
        return Status::Ok();
      });

  RETURN_NOT_OK(status);

  return Status::Ok();
}

Status Writer::prepare_full_tiles(
    const std::string& name,
    const std::set<uint64_t>& coord_dups,
    std::vector<Tile>* tiles) const {
  return array_schema_->var_size(name) ?
             prepare_full_tiles_var(name, coord_dups, tiles) :
             prepare_full_tiles_fixed(name, coord_dups, tiles);
}

Status Writer::prepare_full_tiles_fixed(
    const std::string& name,
    const std::set<uint64_t>& coord_dups,
    std::vector<Tile>* tiles) const {
  // For easy reference
  auto nullable = array_schema_->is_nullable(name);
  auto it = buffers_.find(name);
  auto buffer = (unsigned char*)it->second.buffer_;
  auto buffer_validity = (unsigned char*)it->second.validity_vector_.buffer();
  auto buffer_size = it->second.buffer_size_;
  auto cell_size = array_schema_->cell_size(name);
  auto capacity = array_schema_->capacity();
  auto cell_num = *buffer_size / cell_size;
  auto domain = array_schema_->domain();
  auto cell_num_per_tile =
      coords_info_.has_coords_ ? capacity : domain->cell_num_per_tile();

  // Do nothing if there are no cells to write
  if (cell_num == 0)
    return Status::Ok();

  // First fill the last tile
  auto& last_tile = std::get<0>(global_write_state_->last_tiles_[name]);
  auto& last_tile_validity =
      std::get<2>(global_write_state_->last_tiles_[name]);
  uint64_t cell_idx = 0;
  if (!last_tile.empty()) {
    if (coord_dups.empty()) {
      do {
        RETURN_NOT_OK(
            last_tile.write(buffer + cell_idx * cell_size, cell_size));
        if (nullable) {
          RETURN_NOT_OK(last_tile_validity.write(
              buffer_validity + cell_idx * constants::cell_validity_size,
              constants::cell_validity_size));
        }
        ++cell_idx;
      } while (!last_tile.full() && cell_idx != cell_num);
    } else {
      do {
        if (coord_dups.find(cell_idx) == coord_dups.end()) {
          RETURN_NOT_OK(
              last_tile.write(buffer + cell_idx * cell_size, cell_size));
          if (nullable) {
            RETURN_NOT_OK(last_tile_validity.write(
                buffer_validity + cell_idx * constants::cell_validity_size,
                constants::cell_validity_size));
          }
        }
        ++cell_idx;
      } while (!last_tile.full() && cell_idx != cell_num);
    }
  }

  // Initialize full tiles and set previous last tile as first tile
  auto full_tile_num =
      (cell_num - cell_idx) / cell_num_per_tile + (int)last_tile.full();
  auto cell_num_to_write =
      (full_tile_num - last_tile.full()) * cell_num_per_tile;

  if (full_tile_num > 0) {
    const uint64_t t = 1 + (nullable ? 1 : 0);
    tiles->resize(t * full_tile_num);

    for (uint64_t i = 0; i < tiles->size(); i += t)
      if (!nullable)
        RETURN_NOT_OK(init_tile(name, &((*tiles)[i])));
      else
        RETURN_NOT_OK(
            init_tile_nullable(name, &((*tiles)[i]), &((*tiles)[i + 1])));

    // Handle last tile (it must be either full or empty)
    if (last_tile.full()) {
      (*tiles)[0] = last_tile;
      last_tile.reset();
      if (nullable) {
        (*tiles)[1] = last_tile_validity;
        last_tile_validity.reset();
      }
    } else {
      assert(last_tile.empty());
      if (nullable) {
        assert(last_tile_validity.empty());
      }
    }

    // Write all remaining cells one by one
    if (coord_dups.empty()) {
      for (uint64_t tile_idx = 0, i = 0; i < cell_num_to_write;) {
        if ((*tiles)[tile_idx].full())
          tile_idx += t;

        RETURN_NOT_OK((*tiles)[tile_idx].write(
            buffer + cell_idx * cell_size, cell_size * cell_num_per_tile));

        if (nullable) {
          RETURN_NOT_OK((*tiles)[tile_idx + 1].write(
              buffer_validity + cell_idx * constants::cell_validity_size,
              constants::cell_validity_size * cell_num_per_tile));
        }

        cell_idx += cell_num_per_tile;
        i += cell_num_per_tile;
      }
    } else {
      for (uint64_t tile_idx = 0, i = 0; i < cell_num_to_write;
           ++cell_idx, ++i) {
        if (coord_dups.find(cell_idx) == coord_dups.end()) {
          if ((*tiles)[tile_idx].full())
            tile_idx += t;

          RETURN_NOT_OK((*tiles)[tile_idx].write(
              buffer + cell_idx * cell_size, cell_size));

          if (nullable) {
            RETURN_NOT_OK((*tiles)[tile_idx + 1].write(
                buffer_validity + cell_idx * constants::cell_validity_size,
                constants::cell_validity_size));
          }
        }
      }
    }
  }

  // Potentially fill the last tile
  assert(cell_num - cell_idx < cell_num_per_tile - last_tile.cell_num());
  if (coord_dups.empty()) {
    for (; cell_idx < cell_num; ++cell_idx) {
      RETURN_NOT_OK(last_tile.write(buffer + cell_idx * cell_size, cell_size));
      if (nullable) {
        RETURN_NOT_OK(last_tile_validity.write(
            buffer_validity + cell_idx * constants::cell_validity_size,
            constants::cell_validity_size));
      }
    }
  } else {
    for (; cell_idx < cell_num; ++cell_idx) {
      if (coord_dups.find(cell_idx) == coord_dups.end())
        RETURN_NOT_OK(
            last_tile.write(buffer + cell_idx * cell_size, cell_size));
      if (nullable) {
        RETURN_NOT_OK(last_tile_validity.write(
            buffer_validity + cell_idx * constants::cell_validity_size,
            constants::cell_validity_size));
      }
    }
  }

  global_write_state_->cells_written_[name] += cell_num;

  return Status::Ok();
}

Status Writer::prepare_full_tiles_var(
    const std::string& name,
    const std::set<uint64_t>& coord_dups,
    std::vector<Tile>* tiles) const {
  // For easy reference
  auto it = buffers_.find(name);
  auto nullable = array_schema_->is_nullable(name);
  auto buffer = (uint64_t*)it->second.buffer_;
  auto buffer_var = (unsigned char*)it->second.buffer_var_;
  auto buffer_validity = (uint8_t*)it->second.validity_vector_.buffer();
  auto buffer_size = get_offset_buffer_size(*it->second.buffer_size_);
  auto buffer_var_size = it->second.buffer_var_size_;
  auto capacity = array_schema_->capacity();
  auto cell_num = buffer_size / constants::cell_var_offset_size;
  auto domain = array_schema_->domain();
  auto cell_num_per_tile =
      coords_info_.has_coords_ ? capacity : domain->cell_num_per_tile();
  auto attr_datatype_size = datatype_size(array_schema_->type(name));
  uint64_t offset, var_size;

  // Do nothing if there are no cells to write
  if (cell_num == 0)
    return Status::Ok();

  // First fill the last tile
  auto& last_tile_tuple = global_write_state_->last_tiles_[name];
  auto& last_tile = std::get<0>(last_tile_tuple);
  auto& last_tile_var = std::get<1>(last_tile_tuple);
  auto& last_tile_validity = std::get<2>(last_tile_tuple);

  uint64_t cell_idx = 0;
  if (!last_tile.empty()) {
    if (coord_dups.empty()) {
      do {
        // Write offset.
        offset = last_tile_var.size();
        RETURN_NOT_OK(last_tile.write(&offset, sizeof(offset)));

        // Write var-sized value(s).
        auto buff_offset =
            prepare_buffer_offset(buffer, cell_idx, attr_datatype_size);
        var_size = (cell_idx == cell_num - 1) ?
                       *buffer_var_size - buff_offset :
                       prepare_buffer_offset(
                           buffer, cell_idx + 1, attr_datatype_size) -
                           buff_offset;
        RETURN_NOT_OK(last_tile_var.write(buffer_var + buff_offset, var_size));

        // Write validity value(s).
        if (nullable)
          RETURN_NOT_OK(last_tile_validity.write(
              buffer_validity + cell_idx, constants::cell_validity_size));

        ++cell_idx;
      } while (!last_tile.full() && cell_idx != cell_num);
    } else {
      do {
        if (coord_dups.find(cell_idx) == coord_dups.end()) {
          // Write offset.
          offset = last_tile_var.size();
          RETURN_NOT_OK(last_tile.write(&offset, sizeof(offset)));

          // Write var-sized value(s).
          auto buff_offset =
              prepare_buffer_offset(buffer, cell_idx, attr_datatype_size);
          var_size = (cell_idx == cell_num - 1) ?
                         *buffer_var_size - buff_offset :
                         prepare_buffer_offset(
                             buffer, cell_idx + 1, attr_datatype_size) -
                             buff_offset;
          RETURN_NOT_OK(
              last_tile_var.write(buffer_var + buff_offset, var_size));

          // Write validity value(s).
          if (nullable)
            RETURN_NOT_OK(last_tile_validity.write(
                buffer_validity + cell_idx, constants::cell_validity_size));
        }

        ++cell_idx;
      } while (!last_tile.full() && cell_idx != cell_num);
    }
  }

  // Initialize full tiles and set previous last tile as first tile
  auto full_tile_num =
      (cell_num - cell_idx) / cell_num_per_tile + last_tile.full();
  auto cell_num_to_write =
      (full_tile_num - last_tile.full()) * cell_num_per_tile;

  if (full_tile_num > 0) {
    const uint64_t t = 2 + (nullable ? 1 : 0);
    tiles->resize(t * full_tile_num);
    auto tiles_len = tiles->size();
    for (uint64_t i = 0; i < tiles_len; i += t)
      if (!nullable)
        RETURN_NOT_OK(init_tile(name, &((*tiles)[i]), &((*tiles)[i + 1])));
      else
        RETURN_NOT_OK(init_tile_nullable(
            name, &((*tiles)[i]), &((*tiles)[i + 1]), &((*tiles)[i + 2])));

    // Handle last tile (it must be either full or empty)
    if (last_tile.full()) {
      (*tiles)[0] = last_tile;
      last_tile.reset();
      (*tiles)[1] = last_tile_var;
      last_tile_var.reset();
      if (nullable) {
        (*tiles)[2] = last_tile_validity;
        last_tile_validity.reset();
      }
    } else {
      assert(last_tile.empty());
      assert(last_tile_var.empty());
      if (nullable)
        assert(last_tile_validity.empty());
    }

    // Write all remaining cells one by one
    if (coord_dups.empty()) {
      for (uint64_t tile_idx = 0, i = 0; i < cell_num_to_write;
           ++cell_idx, ++i) {
        if ((*tiles)[tile_idx].full())
          tile_idx += t;

        // Write offset.
        offset = (*tiles)[tile_idx + 1].size();
        RETURN_NOT_OK((*tiles)[tile_idx].write(&offset, sizeof(offset)));

        // Write var-sized value(s).
        auto buff_offset =
            prepare_buffer_offset(buffer, cell_idx, attr_datatype_size);
        var_size = (cell_idx == cell_num - 1) ?
                       *buffer_var_size - buff_offset :
                       prepare_buffer_offset(
                           buffer, cell_idx + 1, attr_datatype_size) -
                           buff_offset;
        RETURN_NOT_OK(
            (*tiles)[tile_idx + 1].write(buffer_var + buff_offset, var_size));

        // Write validity value(s).
        if (nullable)
          RETURN_NOT_OK((*tiles)[tile_idx + 2].write(
              buffer_validity + cell_idx, constants::cell_validity_size));
      }
    } else {
      for (uint64_t tile_idx = 0, i = 0; i < cell_num_to_write;
           ++cell_idx, ++i) {
        if (coord_dups.find(cell_idx) == coord_dups.end()) {
          if ((*tiles)[tile_idx].full())
            tile_idx += t;

          // Write offset.
          offset = (*tiles)[tile_idx + 1].size();
          RETURN_NOT_OK((*tiles)[tile_idx].write(&offset, sizeof(offset)));

          // Write var-sized value(s).
          auto buff_offset =
              prepare_buffer_offset(buffer, cell_idx, attr_datatype_size);
          var_size = (cell_idx == cell_num - 1) ?
                         *buffer_var_size - buff_offset :
                         prepare_buffer_offset(
                             buffer, cell_idx + 1, attr_datatype_size) -
                             buff_offset;
          RETURN_NOT_OK(
              (*tiles)[tile_idx + 1].write(buffer_var + buff_offset, var_size));

          // Write validity value(s).
          if (nullable)
            RETURN_NOT_OK((*tiles)[tile_idx + 2].write(
                buffer_validity + cell_idx, constants::cell_validity_size));
        }
      }
    }
  }

  // Potentially fill the last tile
  assert(cell_num - cell_idx < cell_num_per_tile - last_tile.cell_num());
  if (coord_dups.empty()) {
    for (; cell_idx < cell_num; ++cell_idx) {
      // Write offset.
      offset = last_tile_var.size();
      RETURN_NOT_OK(last_tile.write(&offset, sizeof(offset)));

      // Write var-sized value(s).
      auto buff_offset =
          prepare_buffer_offset(buffer, cell_idx, attr_datatype_size);
      var_size =
          (cell_idx == cell_num - 1) ?
              *buffer_var_size - buff_offset :
              prepare_buffer_offset(buffer, cell_idx + 1, attr_datatype_size) -
                  buff_offset;
      RETURN_NOT_OK(last_tile_var.write(buffer_var + buff_offset, var_size));

      // Write validity value(s).
      if (nullable)
        RETURN_NOT_OK(last_tile_validity.write(
            buffer_validity + cell_idx, constants::cell_validity_size));
    }
  } else {
    for (; cell_idx < cell_num; ++cell_idx) {
      if (coord_dups.find(cell_idx) == coord_dups.end()) {
        // Write offset.
        offset = last_tile_var.size();
        RETURN_NOT_OK(last_tile.write(&offset, sizeof(offset)));

        // Write var-sized value(s).
        auto buff_offset =
            prepare_buffer_offset(buffer, cell_idx, attr_datatype_size);
        var_size = (cell_idx == cell_num - 1) ?
                       *buffer_var_size - buff_offset :
                       prepare_buffer_offset(
                           buffer, cell_idx + 1, attr_datatype_size) -
                           buff_offset;
        RETURN_NOT_OK(last_tile_var.write(buffer_var + buff_offset, var_size));

        // Write validity value(s).
        if (nullable)
          RETURN_NOT_OK(last_tile_validity.write(
              buffer_validity + cell_idx, constants::cell_validity_size));
      }
    }
  }

  global_write_state_->cells_written_[name] += cell_num;

  return Status::Ok();
}

Status Writer::prepare_tiles(
    const std::vector<uint64_t>& cell_pos,
    const std::set<uint64_t>& coord_dups,
    std::unordered_map<std::string, std::vector<Tile>>* tiles) const {
  auto timer_se = stats_->start_timer("prepare_tiles");

  // Initialize attribute tiles
  tiles->clear();
  for (const auto& it : buffers_)
    (*tiles)[it.first] = std::vector<Tile>();

  // Prepare tiles for all attributes and coordinates
  auto buffer_num = buffers_.size();
  auto status = parallel_for(
      storage_manager_->compute_tp(), 0, buffer_num, [&](uint64_t i) {
        auto buff_it = buffers_.begin();
        std::advance(buff_it, i);
        const auto& name = buff_it->first;
        RETURN_CANCEL_OR_ERROR(
            prepare_tiles(name, cell_pos, coord_dups, &((*tiles)[name])));
        return Status::Ok();
      });

  RETURN_NOT_OK(status);

  return Status::Ok();
}

Status Writer::prepare_tiles(
    const std::string& name,
    const std::vector<uint64_t>& cell_pos,
    const std::set<uint64_t>& coord_dups,
    std::vector<Tile>* tiles) const {
  return array_schema_->var_size(name) ?
             prepare_tiles_var(name, cell_pos, coord_dups, tiles) :
             prepare_tiles_fixed(name, cell_pos, coord_dups, tiles);
}

Status Writer::prepare_tiles_fixed(
    const std::string& name,
    const std::vector<uint64_t>& cell_pos,
    const std::set<uint64_t>& coord_dups,
    std::vector<Tile>* tiles) const {
  // Trivial case
  if (cell_pos.empty())
    return Status::Ok();

  // For easy reference
  auto nullable = array_schema_->is_nullable(name);
  auto buffer = (unsigned char*)buffers_.find(name)->second.buffer_;
  auto buffer_validity =
      (unsigned char*)buffers_.find(name)->second.validity_vector_.buffer();
  auto cell_size = array_schema_->cell_size(name);
  auto cell_num = (uint64_t)cell_pos.size();
  auto capacity = array_schema_->capacity();
  auto dups_num = coord_dups.size();
  auto tile_num = utils::math::ceil(cell_num - dups_num, capacity);

  // Initialize tiles
  const uint64_t t = 1 + (nullable ? 1 : 0);
  tiles->resize(t * tile_num);
  for (uint64_t i = 0; i < tiles->size(); i += t) {
    if (!nullable)
      RETURN_NOT_OK(init_tile(name, &((*tiles)[i])));
    else
      RETURN_NOT_OK(
          init_tile_nullable(name, &((*tiles)[i]), &((*tiles)[i + 1])));
  }

  // Write all cells one by one
  if (dups_num == 0) {
    for (uint64_t i = 0, tile_idx = 0; i < cell_num; ++i) {
      if ((*tiles)[tile_idx].full())
        tile_idx += t;

      RETURN_NOT_OK((*tiles)[tile_idx].write(
          buffer + cell_pos[i] * cell_size, cell_size));
      if (nullable)
        RETURN_NOT_OK((*tiles)[tile_idx + 1].write(
            buffer_validity + cell_pos[i] * constants::cell_validity_size,
            constants::cell_validity_size));
    }
  } else {
    for (uint64_t i = 0, tile_idx = 0; i < cell_num; ++i) {
      if (coord_dups.find(cell_pos[i]) != coord_dups.end())
        continue;

      if ((*tiles)[tile_idx].full())
        tile_idx += t;

      RETURN_NOT_OK((*tiles)[tile_idx].write(
          buffer + cell_pos[i] * cell_size, cell_size));
      if (nullable)
        RETURN_NOT_OK((*tiles)[tile_idx + 1].write(
            buffer_validity + cell_pos[i] * constants::cell_validity_size,
            constants::cell_validity_size));
    }
  }

  return Status::Ok();
}

Status Writer::prepare_tiles_var(
    const std::string& name,
    const std::vector<uint64_t>& cell_pos,
    const std::set<uint64_t>& coord_dups,
    std::vector<Tile>* tiles) const {
  // For easy reference
  auto it = buffers_.find(name);
  auto nullable = array_schema_->is_nullable(name);
  auto buffer = it->second.buffer_;
  auto buffer_var = (unsigned char*)it->second.buffer_var_;
  auto buffer_validity = (uint8_t*)it->second.validity_vector_.buffer();
  auto buffer_var_size = it->second.buffer_var_size_;
  auto cell_num = (uint64_t)cell_pos.size();
  auto capacity = array_schema_->capacity();
  auto dups_num = coord_dups.size();
  auto tile_num = utils::math::ceil(cell_num - dups_num, capacity);
  auto attr_datatype_size = datatype_size(array_schema_->type(name));
  uint64_t offset;
  uint64_t var_size;

  // Initialize tiles
  const uint64_t t = 2 + (nullable ? 1 : 0);
  tiles->resize(t * tile_num);
  auto tiles_len = tiles->size();
  for (uint64_t i = 0; i < tiles_len; i += t) {
    if (!nullable)
      RETURN_NOT_OK(init_tile(name, &((*tiles)[i]), &((*tiles)[i + 1])));
    else
      RETURN_NOT_OK(init_tile_nullable(
          name, &((*tiles)[i]), &((*tiles)[i + 1]), &((*tiles)[i + 2])));
  }

  // Write all cells one by one
  if (dups_num == 0) {
    for (uint64_t i = 0, tile_idx = 0; i < cell_num; ++i) {
      if ((*tiles)[tile_idx].full())
        tile_idx += t;

      // Write offset.
      offset = (*tiles)[tile_idx + 1].size();
      RETURN_NOT_OK((*tiles)[tile_idx].write(&offset, sizeof(offset)));

      // Write var-sized value(s).
      auto buff_offset =
          prepare_buffer_offset(buffer, cell_pos[i], attr_datatype_size);
      var_size = (cell_pos[i] == cell_num - 1) ?
                     *buffer_var_size - buff_offset :
                     prepare_buffer_offset(
                         buffer, cell_pos[i] + 1, attr_datatype_size) -
                         buff_offset;
      RETURN_NOT_OK(
          (*tiles)[tile_idx + 1].write(buffer_var + buff_offset, var_size));

      // Write validity value(s).
      if (nullable) {
        RETURN_NOT_OK((*tiles)[tile_idx + 2].write(
            buffer_validity + cell_pos[i], constants::cell_validity_size));
      }
    }
  } else {
    for (uint64_t i = 0, tile_idx = 0; i < cell_num; ++i) {
      if (coord_dups.find(cell_pos[i]) != coord_dups.end())
        continue;

      if ((*tiles)[tile_idx].full())
        tile_idx += t;

      // Write offset.
      offset = (*tiles)[tile_idx + 1].size();
      RETURN_NOT_OK((*tiles)[tile_idx].write(&offset, sizeof(offset)));

      // Write var-sized value(s).
      auto buff_offset =
          prepare_buffer_offset(buffer, cell_pos[i], attr_datatype_size);
      var_size = (cell_pos[i] == cell_num - 1) ?
                     *buffer_var_size - buff_offset :
                     prepare_buffer_offset(
                         buffer, cell_pos[i] + 1, attr_datatype_size) -
                         buff_offset;
      RETURN_NOT_OK(
          (*tiles)[tile_idx + 1].write(buffer_var + buff_offset, var_size));

      // Write validity value(s).
      if (nullable) {
        RETURN_NOT_OK((*tiles)[tile_idx + 2].write(
            buffer_validity + cell_pos[i], constants::cell_validity_size));
      }
    }
  }

  return Status::Ok();
}

void Writer::reset() {
  if (global_write_state_ != nullptr)
    nuke_global_write_state();
  initialized_ = false;
}

Status Writer::sort_coords(std::vector<uint64_t>* cell_pos) const {
  auto timer_se = stats_->start_timer("sort_coords");

  // For easy reference
  auto domain = array_schema_->domain();
  auto cell_order = array_schema_->cell_order();

  // Prepare auxiliary vector for better performance
  auto dim_num = array_schema_->dim_num();
  std::vector<const QueryBuffer*> buffs(dim_num);
  for (unsigned d = 0; d < dim_num; ++d) {
    const auto& dim_name = array_schema_->dimension(d)->name();
    buffs[d] = &(buffers_.find(dim_name)->second);
  }

  // Populate cell_pos
  cell_pos->resize(coords_info_.coords_num_);
  for (uint64_t i = 0; i < coords_info_.coords_num_; ++i)
    (*cell_pos)[i] = i;

  // Sort the coordinates in global order
  if (cell_order != Layout::HILBERT) {  // Row- or col-major
    parallel_sort(
        storage_manager_->compute_tp(),
        cell_pos->begin(),
        cell_pos->end(),
        GlobalCmp(domain, &buffs));
  } else {  // Hilbert order
    std::vector<uint64_t> hilbert_values(coords_info_.coords_num_);
    RETURN_NOT_OK(calculate_hilbert_values(buffs, &hilbert_values));
    parallel_sort(
        storage_manager_->compute_tp(),
        cell_pos->begin(),
        cell_pos->end(),
        HilbertCmp(domain, &buffs, &hilbert_values));
  }

  return Status::Ok();
}

Status Writer::split_coords_buffer() {
  auto timer_se = stats_->start_timer("split_coords_buff");

  // Do nothing if the coordinates buffer is not set
  if (coords_info_.coords_buffer_ == nullptr)
    return Status::Ok();

  // For easy reference
  auto dim_num = array_schema_->dim_num();
  auto coord_size = array_schema_->domain()->dimension(0)->coord_size();
  auto coords_size = dim_num * coord_size;
  coords_info_.coords_num_ = *coords_info_.coords_buffer_size_ / coords_size;

  clear_coord_buffers();

  // New coord buffer allocations
  for (unsigned d = 0; d < dim_num; ++d) {
    auto dim = array_schema_->dimension(d);
    const auto& dim_name = dim->name();
    auto coord_buffer_size = coords_info_.coords_num_ * dim->coord_size();
    auto it = coord_buffer_sizes_.emplace(dim_name, coord_buffer_size);
    QueryBuffer buff;
    buff.buffer_size_ = &(it.first->second);
    buff.buffer_ = tdb_malloc(coord_buffer_size);
    to_clean_.push_back(buff.buffer_);
    if (buff.buffer_ == nullptr)
      RETURN_NOT_OK(Status_WriterError(
          "Cannot split coordinate buffers; memory allocation failed"));
    buffers_[dim_name] = std::move(buff);
  }

  // Split coordinates
  auto coord = (unsigned char*)nullptr;
  for (unsigned d = 0; d < dim_num; ++d) {
    auto coord_size = array_schema_->dimension(d)->coord_size();
    const auto& dim_name = array_schema_->dimension(d)->name();
    auto buff = (unsigned char*)(buffers_[dim_name].buffer_);
    for (uint64_t c = 0; c < coords_info_.coords_num_; ++c) {
      coord = &(((unsigned char*)coords_info_
                     .coords_buffer_)[c * coords_size + d * coord_size]);
      std::memcpy(&(buff[c * coord_size]), coord, coord_size);
    }
  }

  return Status::Ok();
}

Status Writer::unordered_write() {
  // Applicable only to unordered write on sparse arrays
  assert(layout_ == Layout::UNORDERED);
  assert(!array_schema_->dense());

  // Sort coordinates first
  std::vector<uint64_t> cell_pos;
  RETURN_CANCEL_OR_ERROR(sort_coords(&cell_pos));

  // Check for coordinate duplicates
  RETURN_CANCEL_OR_ERROR(check_coord_dups(cell_pos));

  // Retrieve coordinate duplicates
  std::set<uint64_t> coord_dups;
  if (dedup_coords_)
    RETURN_CANCEL_OR_ERROR(compute_coord_dups(cell_pos, &coord_dups));

  // Create new fragment
  auto frag_meta = tdb::make_shared<FragmentMetadata>(HERE());
  RETURN_CANCEL_OR_ERROR(create_fragment(false, frag_meta));
  const auto& uri = frag_meta->fragment_uri();

  // Prepare tiles
  std::unordered_map<std::string, std::vector<Tile>> tiles;
  RETURN_CANCEL_OR_ERROR_ELSE(
      prepare_tiles(cell_pos, coord_dups, &tiles), clean_up(uri));

  // Clear the boolean vector for coordinate duplicates
  coord_dups.clear();

  // No tiles
  if (tiles.empty() || tiles.begin()->second.empty())
    return Status::Ok();

  // Set the number of tiles in the metadata
  auto it = tiles.begin();
  const uint64_t tile_num_divisor =
      1 + (array_schema_->var_size(it->first) ? 1 : 0) +
      (array_schema_->is_nullable(it->first) ? 1 : 0);
  auto tile_num = it->second.size() / tile_num_divisor;
  frag_meta->set_num_tiles(tile_num);

  stats_->add_counter("tile_num", tile_num);
  stats_->add_counter("cell_num", cell_pos.size());

  // Compute coordinates metadata
  RETURN_CANCEL_OR_ERROR_ELSE(
      compute_coords_metadata(tiles, frag_meta), clean_up(uri));

  // Filter all tiles
  RETURN_CANCEL_OR_ERROR_ELSE(filter_tiles(&tiles), clean_up(uri));

  // Write tiles for all attributes and coordinates
  RETURN_CANCEL_OR_ERROR_ELSE(
      write_all_tiles(frag_meta, &tiles), clean_up(uri));

  // Write the fragment metadata
  RETURN_CANCEL_OR_ERROR_ELSE(
      frag_meta->store(array_->get_encryption_key()), clean_up(uri));

  // Add written fragment info
  RETURN_NOT_OK_ELSE(add_written_fragment_info(uri), clean_up(uri));

  // The following will make the fragment visible
  auto ok_uri =
      URI(uri.remove_trailing_slash().to_string() + constants::ok_file_suffix);
  RETURN_NOT_OK_ELSE(storage_manager_->vfs()->touch(ok_uri), clean_up(uri));

  return Status::Ok();
}

Status Writer::write_empty_cell_range_to_tile(
    const uint64_t cell_num,
    const uint32_t cell_val_num,
    Tile* const tile) const {
  auto type = tile->type();
  auto fill_size = datatype_size(type);
  auto fill_value = constants::fill_value(type);
  assert(fill_value != nullptr);

  for (uint64_t i = 0; i < cell_num; ++i) {
    for (uint64_t j = 0; j < cell_val_num; ++j) {
      RETURN_NOT_OK(tile->write(fill_value, fill_size));
    }
  }

  return Status::Ok();
}

Status Writer::write_empty_cell_range_to_tile_nullable(
    const uint64_t cell_num,
    const uint32_t cell_val_num,
    Tile* const tile,
    Tile* const tile_validity) const {
  auto type = tile->type();
  auto fill_size = datatype_size(type);
  auto fill_value = constants::fill_value(type);
  assert(fill_value != nullptr);

  for (uint64_t i = 0; i < cell_num; ++i) {
    for (uint64_t j = 0; j < cell_val_num; ++j) {
      RETURN_NOT_OK(tile->write(fill_value, fill_size));
    }

    // Write validity empty value, one per cell.
    uint8_t empty_validity_value = 0;
    RETURN_NOT_OK(tile_validity->write(
        &empty_validity_value, constants::cell_validity_size));
  }

  return Status::Ok();
}

Status Writer::write_empty_cell_range_to_tile_var(
    uint64_t num, Tile* tile, Tile* tile_var) const {
  auto type = tile_var->type();
  auto fill_size = datatype_size(type);
  auto fill_value = constants::fill_value(type);
  assert(fill_value != nullptr);

  for (uint64_t i = 0; i < num; ++i) {
    // Write next offset
    uint64_t next_offset = tile_var->size();
    RETURN_NOT_OK(tile->write(&next_offset, sizeof(uint64_t)));

    // Write variable-sized empty value
    RETURN_NOT_OK(tile_var->write(fill_value, fill_size));
  }

  return Status::Ok();
}

Status Writer::write_empty_cell_range_to_tile_var_nullable(
    uint64_t num, Tile* tile, Tile* tile_var, Tile* tile_validity) const {
  auto type = tile_var->type();
  auto fill_size = datatype_size(type);
  auto fill_value = constants::fill_value(type);
  assert(fill_value != nullptr);

  for (uint64_t i = 0; i < num; ++i) {
    // Write next offset
    const uint64_t next_offset = tile_var->size();
    RETURN_NOT_OK(tile->write(&next_offset, sizeof(uint64_t)));

    // Write variable-sized empty value
    RETURN_NOT_OK(tile_var->write(fill_value, fill_size));

    // Write validity empty value
    uint8_t empty_validity_value = 0;
    RETURN_NOT_OK(tile_validity->write(
        &empty_validity_value, constants::cell_validity_size));
  }

  return Status::Ok();
}

Status Writer::write_cell_range_to_tile(
    ConstBuffer* buff, uint64_t start, uint64_t end, Tile* tile) const {
  auto fixed_cell_size = tile->cell_size();
  buff->set_offset(start * fixed_cell_size);
  return tile->write(buff, (end - start + 1) * fixed_cell_size);
}

Status Writer::write_cell_range_to_tile_nullable(
    ConstBuffer* buff,
    ConstBuffer* buff_validity,
    uint64_t start,
    uint64_t end,
    Tile* tile,
    Tile* tile_validity) const {
  auto fixed_cell_size = tile->cell_size();
  buff->set_offset(start * fixed_cell_size);
  RETURN_NOT_OK(tile->write(buff, (end - start + 1) * fixed_cell_size));

  auto validity_cell_size = constants::cell_validity_size;
  buff_validity->set_offset(start * validity_cell_size);
  RETURN_NOT_OK(tile_validity->write(
      buff_validity, (end - start + 1) * validity_cell_size));

  return Status::Ok();
}

Status Writer::write_cell_range_to_tile_var(
    ConstBuffer* buff,
    ConstBuffer* buff_var,
    uint64_t start,
    uint64_t end,
    uint64_t attr_datatype_size,
    Tile* tile,
    Tile* tile_var) const {
  auto buff_cell_num = buff->size() / sizeof(uint64_t);

  for (auto i = start; i <= end; ++i) {
    // Write next offset
    uint64_t next_offset = tile_var->size();
    RETURN_NOT_OK(tile->write(&next_offset, sizeof(uint64_t)));

    // Write variable-sized value
    auto last_cell = (i == buff_cell_num - 1);
    auto start_offset =
        prepare_buffer_offset(buff->data(), i, attr_datatype_size);
    auto end_offset = last_cell ? buff_var->size() :
                                  prepare_buffer_offset(
                                      buff->data(), i + 1, attr_datatype_size);
    auto cell_var_size = end_offset - start_offset;
    buff_var->set_offset(start_offset);
    RETURN_NOT_OK(tile_var->write(buff_var, cell_var_size));
  }

  return Status::Ok();
}

Status Writer::write_cell_range_to_tile_var_nullable(
    ConstBuffer* buff,
    ConstBuffer* buff_var,
    ConstBuffer* buff_validity,
    uint64_t start,
    uint64_t end,
    uint64_t attr_datatype_size,
    Tile* tile,
    Tile* tile_var,
    Tile* tile_validity) const {
  auto buff_cell_num = buff->size() / sizeof(uint64_t);

  for (auto i = start; i <= end; ++i) {
    // Write next offset.
    uint64_t next_offset = tile_var->size();
    RETURN_NOT_OK(tile->write(&next_offset, sizeof(uint64_t)));

    // Write variable-sized value(s).
    auto last_cell = (i == buff_cell_num - 1);
    auto start_offset =
        prepare_buffer_offset(buff->data(), i, attr_datatype_size);
    auto end_offset = last_cell ? buff_var->size() :
                                  prepare_buffer_offset(
                                      buff->data(), i + 1, attr_datatype_size);
    auto cell_var_size = end_offset - start_offset;
    buff_var->set_offset(start_offset);
    RETURN_NOT_OK(tile_var->write(buff_var, cell_var_size));

    // Write the validity value(s).
    buff_validity->set_offset(i * constants::cell_validity_size);
    RETURN_NOT_OK(
        tile_validity->write(buff_validity, constants::cell_validity_size));
  }

  return Status::Ok();
}

Status Writer::write_all_tiles(
    tdb_shared_ptr<FragmentMetadata> frag_meta,
    std::unordered_map<std::string, std::vector<Tile>>* const tiles) {
  auto timer_se = stats_->start_timer("tiles");

  assert(!tiles->empty());

  std::vector<ThreadPool::Task> tasks;
  for (auto& it : *tiles) {
    tasks.push_back(storage_manager_->io_tp()->execute([&, this]() {
      RETURN_CANCEL_OR_ERROR(write_tiles(it.first, frag_meta, 0, &it.second));
      return Status::Ok();
    }));
  }

  // Wait for writes and check all statuses
  auto statuses = storage_manager_->io_tp()->wait_all_status(tasks);
  for (auto& st : statuses)
    RETURN_NOT_OK(st);

  return Status::Ok();
}

Status Writer::write_tiles(
    const std::string& name,
    tdb_shared_ptr<FragmentMetadata> frag_meta,
    uint64_t start_tile_id,
    std::vector<Tile>* const tiles,
    bool close_files) {
  auto timer_se = stats_->start_timer("tiles");

  // Handle zero tiles
  if (tiles->empty())
    return Status::Ok();

  // For easy reference
  const bool var_size = array_schema_->var_size(name);
  const bool nullable = array_schema_->is_nullable(name);
  const auto& uri = frag_meta->uri(name);
  const auto& var_uri = var_size ? frag_meta->var_uri(name) : URI("");
  const auto& validity_uri = nullable ? frag_meta->validity_uri(name) : URI("");

  // Write tiles
  auto tile_num = tiles->size();
  for (size_t i = 0, tile_id = start_tile_id; i < tile_num; ++i, ++tile_id) {
    Tile* tile = &(*tiles)[i];
    RETURN_NOT_OK(storage_manager_->write(uri, tile->filtered_buffer()));
    frag_meta->set_tile_offset(name, tile_id, tile->filtered_buffer()->size());

    if (var_size) {
      ++i;

      tile = &(*tiles)[i];
      RETURN_NOT_OK(storage_manager_->write(var_uri, tile->filtered_buffer()));
      frag_meta->set_tile_var_offset(
          name, tile_id, tile->filtered_buffer()->size());
      frag_meta->set_tile_var_size(name, tile_id, tile->pre_filtered_size());
    }

    if (nullable) {
      ++i;

      tile = &(*tiles)[i];
      RETURN_NOT_OK(
          storage_manager_->write(validity_uri, tile->filtered_buffer()));
      frag_meta->set_tile_validity_offset(
          name, tile_id, tile->filtered_buffer()->size());
    }
  }

  // Close files, except in the case of global order
  if (close_files && layout_ != Layout::GLOBAL_ORDER) {
    RETURN_NOT_OK(storage_manager_->close_file(frag_meta->uri(name)));
    if (var_size)
      RETURN_NOT_OK(storage_manager_->close_file(frag_meta->var_uri(name)));
    if (nullable)
      RETURN_NOT_OK(
          storage_manager_->close_file(frag_meta->validity_uri(name)));
  }

  return Status::Ok();
}

std::string Writer::coords_to_str(uint64_t i) const {
  std::stringstream ss;
  auto dim_num = array_schema_->dim_num();

  ss << "(";
  for (unsigned d = 0; d < dim_num; ++d) {
    auto dim = array_schema_->dimension(d);
    const auto& dim_name = dim->name();
    ss << buffers_.find(dim_name)->second.dimension_datum_at(*dim, i);
    if (d < dim_num - 1)
      ss << ", ";
  }
  ss << ")";

  return ss.str();
}

void Writer::clean_up(const URI& uri) {
  storage_manager_->vfs()->remove_dir(uri);
  global_write_state_.reset(nullptr);
}

Status Writer::calculate_hilbert_values(
    const std::vector<const QueryBuffer*>& buffs,
    std::vector<uint64_t>* hilbert_values) const {
  auto dim_num = array_schema_->dim_num();
  Hilbert h(dim_num);
  auto bits = h.bits();
  auto max_bucket_val = ((uint64_t)1 << bits) - 1;

  // Calculate Hilbert values in parallel
  assert(hilbert_values->size() >= coords_info_.coords_num_);
  auto status = parallel_for(
      storage_manager_->compute_tp(),
      0,
      coords_info_.coords_num_,
      [&](uint64_t c) {
        std::vector<uint64_t> coords(dim_num);
        for (uint32_t d = 0; d < dim_num; ++d) {
          auto dim = array_schema_->dimension(d);
          coords[d] = hilbert_order::map_to_uint64(
              *dim, buffs[d], c, bits, max_bucket_val);
        }
        (*hilbert_values)[c] = h.coords_to_hilbert(&coords[0]);

        return Status::Ok();
      });

  RETURN_NOT_OK_ELSE(status, logger_->status(status));

  return Status::Ok();
}

template <class T>
Status Writer::prepare_filter_and_write_tiles(
    const std::string& name,
    tdb_shared_ptr<FragmentMetadata> frag_meta,
    DenseTiler<T>* dense_tiler,
    uint64_t thread_num) {
  auto timer_se = stats_->start_timer("prepare_filter_and_write_tiles");

  // For easy reference
  const bool var = array_schema_->var_size(name);
  const bool nullable = array_schema_->is_nullable(name);

  // Initialization
  auto tile_num = dense_tiler->tile_num();
  assert(tile_num > 0);
  uint64_t batch_num = tile_num / thread_num;
  uint64_t last_batch_size = tile_num % thread_num;
  batch_num += (last_batch_size > 0);
  last_batch_size = (last_batch_size == 0) ? thread_num : last_batch_size;

  // Process batches
  uint64_t frag_tile_id = 0;
  bool close_files = false;
  for (uint64_t b = 0; b < batch_num; ++b) {
    auto batch_size = (b == batch_num - 1) ? last_batch_size : thread_num;
    assert(batch_size > 0);
    std::vector<Tile> tiles(batch_size * (1 + var + nullable));
    auto st = parallel_for(
        storage_manager_->compute_tp(), 0, batch_size, [&](uint64_t i) {
          // Prepare and filter tiles
          auto tiles_id = i * (1 + var + nullable);
          if (!var) {
            RETURN_NOT_OK(dense_tiler->get_tile(
                frag_tile_id + i, name, &tiles[tiles_id]));
            RETURN_NOT_OK(filter_tile(name, &tiles[tiles_id], false, false));
          } else {
            RETURN_NOT_OK(dense_tiler->get_tile_var(
                frag_tile_id + i,
                name,
                &tiles[tiles_id],
                &tiles[tiles_id + 1]));
            RETURN_NOT_OK(filter_tile(name, &tiles[tiles_id], true, false));
            RETURN_NOT_OK(
                filter_tile(name, &tiles[tiles_id + 1], false, false));
          }
          if (nullable) {
            RETURN_NOT_OK(dense_tiler->get_tile_null(
                frag_tile_id + i, name, &tiles[tiles_id + 1 + var]));
            RETURN_NOT_OK(
                filter_tile(name, &tiles[tiles_id + 1 + var], false, true));
          }
          return Status::Ok();
        });
    RETURN_NOT_OK(st);

    // Write tiles
    close_files = (b == batch_num - 1);
    RETURN_NOT_OK(
        write_tiles(name, frag_meta, frag_tile_id, &tiles, close_files));

    frag_tile_id += batch_size;
  }

  return Status::Ok();
}

}  // namespace sm
}  // namespace tiledb<|MERGE_RESOLUTION|>--- conflicted
+++ resolved
@@ -697,25 +697,19 @@
 
     if (layout_ == Layout::GLOBAL_ORDER && !subarray_.coincides_with_tiles())
       return logger_->status(
-<<<<<<< HEAD
-          Status::WriterError("Cannot initialize query; In global writes for "
-                              "dense arrays, the subarray "
-                              "must coincide with the tile bounds"));
+          Status_WriterError("Cannot initialize query; In global writes for "
+                             "dense arrays, the subarray "
+                             "must coincide with the tile bounds"));
     if (layout_ == Layout::UNORDERED && subarray_.is_set())
-      return LOG_STATUS(Status::WriterError(
+      return LOG_STATUS(Status_WriterError(
           "Cannot initialize query; Setting a subarray in unordered writes for "
           "dense arrays is inapplicable"));
   } else {
     assert(!array_schema_->dense());
     if (subarray_.is_set())
       return LOG_STATUS(
-          Status::WriterError("Subarray range for a write query is not "
+          Status_WriterError("Subarray range for a write query is not "
                               "supported in sparse arrays"));
-=======
-          Status_WriterError("Cannot initialize query; In global writes for "
-                             "dense arrays, the subarray "
-                             "must coincide with the tile bounds"));
->>>>>>> 3a918bef
   }
   return Status::Ok();
 }
