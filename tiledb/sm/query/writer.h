--- conflicted
+++ resolved
@@ -810,21 +810,11 @@
    */
   void clean_up(const URI& uri);
 
-<<<<<<< HEAD
-  /**
-   * Applicable only to global writes. Returns true if all last tiles stored
-   * in the global write state are empty.
-   */
-  bool all_last_tiles_empty() const;
-
   /** Calculates the hilbert values of the input coordinate buffers.
    *
    * @param[in] buffs QueryBuffers for which to calculate values
    * @param[out] hilbert_values Output values written into caller-defined vector
    */
-=======
-  /** Calculates the hilbert values of the input coordinate buffers. */
->>>>>>> 673d0a46
   Status calculate_hilbert_values(
       const DomainBuffersView& domain_buffers,
       std::vector<uint64_t>& hilbert_values) const;
