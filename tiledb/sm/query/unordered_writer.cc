--- conflicted
+++ resolved
@@ -577,21 +577,6 @@
 Status UnorderedWriter::sort_coords(std::vector<uint64_t>& cell_pos) const {
   auto timer_se = stats_->start_timer("sort_coords");
 
-<<<<<<< HEAD
-=======
-  // For easy reference
-  auto domain = array_schema_.domain();
-  auto cell_order = array_schema_.cell_order();
-
-  // Prepare auxiliary vector for better performance
-  auto dim_num = array_schema_.dim_num();
-  std::vector<const QueryBuffer*> buffs(dim_num);
-  for (unsigned d = 0; d < dim_num; ++d) {
-    const auto& dim_name = array_schema_.dimension(d)->name();
-    buffs[d] = &(buffers_.find(dim_name)->second);
-  }
-
->>>>>>> bf5ef6d7
   // Populate cell_pos
   cell_pos.resize(coords_info_.coords_num_);
   for (uint64_t i = 0; i < coords_info_.coords_num_; ++i)
