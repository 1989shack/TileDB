--- conflicted
+++ resolved
@@ -238,22 +238,9 @@
   if (array_schema_.cell_order() == Layout::HILBERT)
     return check_global_order_hilbert();
 
-<<<<<<< HEAD
   // Check if all coordinates fall in the domain in parallel
-  const Domain& domain{*array_schema_->domain()};
-  DomainBuffersView domain_buffs{*array_schema_, buffers_};
-=======
-  // Prepare auxiliary vector for better performance
-  auto dim_num = array_schema_.dim_num();
-  std::vector<const QueryBuffer*> buffs(dim_num);
-  for (unsigned d = 0; d < dim_num; ++d) {
-    const auto& dim_name = array_schema_.dimension(d)->name();
-    buffs[d] = &(buffers_.find(dim_name)->second);
-  }
-
-  // Check if all coordinates fall in the domain in parallel
-  auto domain = array_schema_.domain();
->>>>>>> bf5ef6d7
+  const Domain& domain{*array_schema_domain()};
+  DomainBuffersView domain_buffs{array_schema_, buffers_};
   auto status = parallel_for(
       storage_manager_->compute_tp(),
       0,
@@ -282,17 +269,6 @@
 }
 
 Status GlobalOrderWriter::check_global_order_hilbert() const {
-<<<<<<< HEAD
-=======
-  // Prepare auxiliary vector for better performance
-  auto dim_num = array_schema_.dim_num();
-  std::vector<const QueryBuffer*> buffs(dim_num);
-  for (unsigned d = 0; d < dim_num; ++d) {
-    const auto& dim_name = array_schema_.dimension(d)->name();
-    buffs[d] = &buffers_.at(dim_name);
-  }
-
->>>>>>> bf5ef6d7
   // Compute hilbert values
   DomainBuffersView domain_buffs{*array_schema_, buffers_};
   std::vector<uint64_t> hilbert_values(coords_info_.coords_num_);
