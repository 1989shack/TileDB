name: build-macos-11-S3
on:
  push:
    branches:
      - dev
      - release-*
      - refs/tags/*
    paths-ignore:
      - '_quarto.yml'
      - 'quarto-materials/*'
      - '**/.md'
      - 'doc/source/conf.py'
      - 'tiledb/sm/c_api/tiledb_version.h'
  pull_request:
    branches:
      - '*'  # must quote since "*" is a YAML reserved character; we want a string
    paths-ignore:
      - '_quarto.yml'
      - 'quarto-materials/*'
      - '**/.md'
      - 'doc/source/conf.py'
      - 'tiledb/sm/c_api/tiledb_version.h'

concurrency:
  group: ${{ github.workflow }}-${{ github.event.pull_request.number || github.ref }}
  cancel-in-progress: true

env:
  BACKWARDS_COMPATIBILITY_ARRAYS: OFF
  TILEDB_S3: ON
  TILEDB_STATIC: OFF
  TILEDB_TOOLS: ON
  CXX: g++

jobs:
  build:
    runs-on: ${{ matrix.os }}
    strategy:
      matrix:
        os:
          -  macos-11
    if: ${{ startsWith(github.ref , 'refs/tags') != true && startsWith(github.ref , 'build-') != true }}
    timeout-minutes: 90
    name: Build - ${{ matrix.os }} - S3
    steps:
      - name: 'prep macos for core dumps'
        if: ${{ startsWith(matrix.os, 'macos-') == true }} # only run this job if the build step failed
        run: |
          sudo chown :staff /cores
          sudo chmod g+w /cores
          ulimit -c unlimited     # Enable core dumps to be captured (must be in same run block)
          ls -ld /cores
          ulimit -c

      - uses: actions/checkout@v2
      - name: 'Print env'
        run: |
          echo "'uname -s' is:"
          echo "uname: " $(uname)
          echo "uname -m: " $(uname -m)
          echo "uname -r:" $(uname -r)
          echo "uname -s: " $(uname -s)
          echo "uname -v: " $(uname -v)
          printenv
        shell: bash

      # Need this for virtualenv and arrow tests if enabled
      - uses: actions/setup-python@v2
        with:
          python-version: '3.8'

      - run: |
          set -e pipefail
          python -m pip install --upgrade pip virtualenv
        shell: bash

      - name: 'Install system headers (OSX 10.14 only)'
        run: |
          set -e pipefail
          open /Library/Developer/CommandLineTools/Packages/macOS_SDK_headers_for_macOS_10.14.pkg
          sudo installer -pkg /Library/Developer/CommandLineTools/Packages/macOS_SDK_headers_for_macOS_10.14.pkg -allowUntrusted -target /
        shell: bash
        if: ${{ runner.os == 'macOS' && env.imageName == 'macOS-10.14' }}

      - name: 'Build and test libtiledb'
        id: test
        run: |
          ulimit -c unlimited     # Enable core dumps to be captured (must be in same run block)
          ls -ld /cores
          ulimit -c

          # Start minio server if S3 is enabled
          source scripts/install-minio.sh;
          source scripts/run-minio.sh;

          bootstrap_args="${bootstrap_args} --enable-s3";
          bootstrap_args="${bootstrap_args} --enable-tools";
          bootstrap_args="${bootstrap_args} --enable-release-symbols";
          
          source $GITHUB_WORKSPACE/scripts/ci/build_libtiledb.sh

          ./tiledb/test/tiledb_unit -d yes | awk '/1: ::set-output/{sub(/.*1: /, ""); print; next} 1'
<<<<<<< HEAD
          
          BaseDir="$(pwd)"
          TestAppDir="$(pwd)/tiledb/examples/c_api/"
          TestAppDataDir="$(pwd)/tiledb/examples/c_api/test_app_data"
          # for exampleexe in $(ls ./tiledb/examples/c_api/*_c) ; do echo $exampleexe; $exampleexe; done
          for exampleexe in $(ls ./tiledb/examples/c_api/*_c) ; 
          do 
            cd ${TestAppDir}
            rm -rf ${TestAppDataDir}
            mkdir ${TestAppDataDir}
            cd ${TestAppDataDir}
            echo $exampleexe; $exampleexe; 
          done
          cd ${TestAppDir}
          rm -rf ${TestAppDataDir}

          cd ${BaseDir}
          TestAppDir="$(pwd)/tiledb/examples/cpp_api/"
          TestAppDataDir="$(pwd)/tiledb/examples/cpp_api/test_app_data"
          #for exampleexe in $(ls ./tiledb/examples/cpp_api/*_cpp) ; do echo $exampleexe; $exampleexe; done
          for exampleexe in $(ls ./tiledb/examples/cpp_api/*_cpp) ; 
          do 
            cd ${TestAppDir}
            rm -rf ${TestAppDataDir}
            mkdir ${TestAppDataDir}
            cd ${TestAppDataDir}
            echo $exampleexe; $exampleexe; 
          done
          cd ${TestAppDir}
          rm -rf ${TestAppDataDir}
          cd ${BaseDir}
=======
          ./tiledb/test/regression/tiledb_regression -d yes | awk '/1: ::set-output/{sub(/.*1: /, ""); print; next} 1'
>>>>>>> 857455bb

          # Kill the running Minio server, OSX only because Linux runs it within
          # docker.
          kill -n 9 $MINIO_PID

          pushd $GITHUB_WORKSPACE/examples/cmake_project
          mkdir build && cd build
          cmake -DCMAKE_PREFIX_PATH=$GITHUB_WORKSPACE/dist .. && make
          ./ExampleExe

          popd

          source $GITHUB_WORKSPACE/scripts/ci/build_benchmarks.sh

      - name: 'core dump stacks'
        if: ${{ failure() == true && startsWith(matrix.os, 'macos-') == true }} # only run this job if the build step failed
        run: |
          nfiles=$(ls /cores | wc -l)
          if [[ $nfiles -eq 0 ]]; then
            echo "no core files found"
            exit 0
          fi
          ls -la /cores
          for f in $(find /cores -name 'core.*');
            do
              echo "stack trace for $f"
              lldb -c $f --batch -o 'bt all' -o 'image list' -o 're r -a' -o 'di -F intel -f -m' -o 'quit'
            done;

      - name: 'upload core artifacts' # https://github.com/actions/upload-artifact#where-does-the-upload-go
        if: ${{ failure() == true && startsWith(matrix.os, 'macos-') == true }} # only run this job if the build step failed
        uses: actions/upload-artifact@v2
        with:
          retention-days: 10
          name: "${{ matrix.os }}.coredumps.${{ github.job }}.${{ github.run_number }}.${{github.run_id}}.${{github.run_attempt}}"
          if-no-files-found: warn # 'ignore', 'warn' or 'error' are available, defaults to `warn`
          path: |
            /cores/

      - name: 'Test status check'
        run: |
          # tiledb_unit is configured to set a job-level variable TILEDB_CI_SUCCESS=1
          # following the test run. If this variable is not set, the build should fail.
          # see https://github.com/TileDB-Inc/TileDB/pull/1400 (5f0623f4d3)
          if [[ "${{ steps.test.outputs.TILEDB_CI_SUCCESS }}" -ne 1 ]]; then
            exit 1;
          fi
      - name: "Print log files (failed build only)"
        run: |
          source $GITHUB_WORKSPACE/scripts/ci/print_logs.sh
        if: ${{ failure() }} # only run this job if the build step failed<|MERGE_RESOLUTION|>--- conflicted
+++ resolved
@@ -100,7 +100,7 @@
           source $GITHUB_WORKSPACE/scripts/ci/build_libtiledb.sh
 
           ./tiledb/test/tiledb_unit -d yes | awk '/1: ::set-output/{sub(/.*1: /, ""); print; next} 1'
-<<<<<<< HEAD
+          ./tiledb/test/regression/tiledb_regression -d yes | awk '/1: ::set-output/{sub(/.*1: /, ""); print; next} 1'
           
           BaseDir="$(pwd)"
           TestAppDir="$(pwd)/tiledb/examples/c_api/"
@@ -132,9 +132,6 @@
           cd ${TestAppDir}
           rm -rf ${TestAppDataDir}
           cd ${BaseDir}
-=======
-          ./tiledb/test/regression/tiledb_regression -d yes | awk '/1: ::set-output/{sub(/.*1: /, ""); print; next} 1'
->>>>>>> 857455bb
 
           # Kill the running Minio server, OSX only because Linux runs it within
           # docker.
