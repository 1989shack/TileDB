--- conflicted
+++ resolved
@@ -1,4 +1,4 @@
-#define DEVING_SUBARRAY_PARTITIONER_STORY5342 0
+#define DEVING_SUBARRAY_PARTITIONER_STORY5342 1
 /**
  * @file   helpers.cc
  *
@@ -37,11 +37,9 @@
 #include "tiledb/sm/misc/constants.h"
 #include "tiledb/sm/misc/uri.h"
 #include "tiledb/sm/misc/tile_overlap.h"
-<<<<<<< HEAD
-=======
 #if DEVING_SUBARRAY_PARTITIONER_STORY5342
->>>>>>> f995e684
 #include "tiledb/sm/subarray/subarray_partitioner.h"
+#endif
 #include "tiledb/sm/c_api/tiledb_struct_def.h"
 
 std::mutex catch2_macro_mutex;
@@ -1549,10 +1547,7 @@
     const std::vector<SubarrayRanges<double>>& partitions,
     bool last_unsplittable);
 
-<<<<<<< HEAD
-=======
 #if DEVING_SUBARRAY_PARTITIONER_STORY5342
->>>>>>> f995e684
 template void check_partitions<int8_t>(
     tiledb_ctx_t* ctx,
     tiledb_subarray_partitioner_t* partitioner,
@@ -1658,6 +1653,7 @@
     const std::vector<SubarrayRanges<double>>& partitions,
     bool last_unsplittable,
     tiledb::Subarray* retrieve_partition_subarray);
+#endif
 
 template void read_array<int8_t>(
     tiledb_ctx_t* ctx,
