--- conflicted
+++ resolved
@@ -31,11 +31,7 @@
  */
 
 #include "catch.hpp"
-<<<<<<< HEAD
-#include "helpers.h"
-=======
 #include "test/src/helpers.h"
->>>>>>> 88f17b78
 #include "tiledb/sm/c_api/tiledb_struct_def.h"
 #include "tiledb/sm/cpp_api/tiledb"
 #include "tiledb/sm/misc/utils.h"
@@ -670,6 +666,7 @@
   tiledb::Array array(ctx, array_name, TILEDB_READ);
   tiledb::Query query(ctx, array);
   tiledb::Subarray subarray(ctx, array);
+  subarray.set_layout(TILEDB_UNORDERED);
   query.set_layout(TILEDB_UNORDERED);
 
   // Set up subarray for read
@@ -826,11 +823,7 @@
 }
 
 TEST_CASE(
-<<<<<<< HEAD
-    "C++ API: Test subarray (incomplete) - Subarray-cppapi",
-=======
     "C++ API: Test subarray (incomplete overlapping) - Subarray-query",
->>>>>>> 88f17b78
     "[cppapi][sparse][subarray][incomplete]") {
   const std::string array_name = "cpp_unit_array";
   Context ctx;
@@ -859,211 +852,8 @@
                                0, 17486, 1, 12277, 1, 12771, 1, 13389};
   tiledb::Array array_w(ctx, array_name, TILEDB_WRITE);
   tiledb::Query query_w(ctx, array_w);
-<<<<<<< HEAD
-  tiledb::Subarray subarray_w(ctx, array_w);
   query_w.set_coordinates(coords_w)
       .set_layout(TILEDB_UNORDERED)
-      .set_data_buffer("a", data_w);
-  query_w.set_subarray(subarray_w);
-  query_w.submit();
-  query_w.finalize();
-  array_w.close();
-
-  // Open array for reading
-  tiledb::Array array(ctx, array_name, TILEDB_READ);
-  tiledb::Query query(ctx, array);
-  tiledb::Subarray subarray(ctx, array);
-  query.set_layout(TILEDB_UNORDERED);
-
-  // Set up subarray for read
-  int row_range[] = {0, 1};
-  int col_range0[] = {12277, 13499};
-  int col_range1[] = {13500, 17486};
-  subarray.add_range(0, row_range[0], row_range[1]);
-  subarray.add_range(1, col_range0[0], col_range0[1]);
-  subarray.add_range(1, col_range1[0], col_range1[1]);
-
-  // Test range num
-  auto range_num = subarray.range_num(0);
-  CHECK(range_num == 1);
-  range_num = subarray.range_num(1);
-  // Ranges `col_range0` and `col_range1` are coalesced.
-  CHECK(range_num == 1);
-  std::array<int, 3> rng = subarray.range<int>(0, 0);
-  CHECK(rng[0] == row_range[0]);
-  CHECK(rng[1] == row_range[1]);
-  rng = subarray.range<int>(1, 0);
-  //...0 and ...1 were coalesced, hence ...0[0], ...1[1] checks
-  CHECK(rng[0] == col_range0[0]);
-  CHECK(rng[1] == col_range1[1]);
-
-  // Allocate buffers large enough to hold 2 cells at a time.
-  std::vector<char> data(2, '\0');
-  std::vector<int> coords(4);
-  query.set_coordinates(coords).set_buffer("a", data);
-
-  {
-    tiledb::Query query(ctx, array);
-    tiledb::Subarray default_subarray_from_query(query.ctx(), query.array());
-    // Check against 'default' subarray here and non-default subarray below to
-    // verify that we've actually made a difference by the query.set_subarray()
-    // since the other CHECKS(range_num == 1) succeed whether or not the
-    //.set_subarray() was done (accidental discovery.)
-    CHECK(!subarray_equiv<int>(
-        *default_subarray_from_query.ptr().get()->subarray_,
-        *subarray.ptr().get()->subarray_));
-    query.set_subarray(subarray);
-    tiledb::Subarray retrieved_query_subarray(query.ctx(), query.array());
-    query.update_subarray_from_query(retrieved_query_subarray);
-    CHECK(subarray_equiv<int>(
-        *retrieved_query_subarray.ptr().get()->subarray_,
-        *subarray.ptr().get()->subarray_));
-    // Test range num
-    auto range_num = retrieved_query_subarray.range_num(0);
-    CHECK(range_num == 1);
-    range_num = retrieved_query_subarray.range_num(1);
-    // Ranges `col_range0` and `col_range1` are coalesced.
-    CHECK(range_num == 1);
-  }
-
-  // Submit query
-  query.set_subarray(subarray);
-  auto st = query.submit();
-  REQUIRE(st == Query::Status::INCOMPLETE);
-  auto result_elts = query.result_buffer_elements();
-  auto result_num = result_elts[TILEDB_COORDS].second / 2;
-  REQUIRE(result_num == 2);
-  REQUIRE(data[0] == 'a');
-  REQUIRE(data[1] == 'l');
-
-  {
-    tiledb::Subarray query_subarray(query.ctx(), query.array());
-    auto range_num = subarray.range_num(0);
-    CHECK(range_num == 1);
-    range_num = subarray.range_num(1);
-    // Ranges `col_range0` and `col_range1` are coalesced.
-    CHECK(range_num == 1);
-  }
-
-  // Resubmit
-  query.set_subarray(subarray);
-  st = query.submit();
-  REQUIRE(st == Query::Status::INCOMPLETE);
-  result_elts = query.result_buffer_elements();
-  result_num = result_elts[TILEDB_COORDS].second / 2;
-  REQUIRE(result_num == 2);
-  REQUIRE(data[0] == 'b');
-  REQUIRE(data[1] == 'm');
-
-  // Resubmit
-  query.set_subarray(subarray);
-  st = query.submit();
-  REQUIRE(st == Query::Status::INCOMPLETE);
-  result_elts = query.result_buffer_elements();
-  result_num = result_elts[TILEDB_COORDS].second / 2;
-  REQUIRE(result_num == 1);
-  REQUIRE(data[0] == 'c');
-
-  // Resubmit
-  query.set_subarray(subarray);
-  st = query.submit();
-  REQUIRE(st == Query::Status::INCOMPLETE);
-  result_elts = query.result_buffer_elements();
-  result_num = result_elts[TILEDB_COORDS].second / 2;
-  REQUIRE(result_num == 2);
-  REQUIRE(data[0] == 'n');
-  REQUIRE(data[1] == 'd');
-
-  // Resubmit
-  query.set_subarray(subarray);
-  st = query.submit();
-  REQUIRE(st == Query::Status::INCOMPLETE);
-  result_elts = query.result_buffer_elements();
-  result_num = result_elts[TILEDB_COORDS].second / 2;
-  REQUIRE(result_num == 1);
-  REQUIRE(data[0] == 'e');
-
-  // Resubmit
-  query.set_subarray(subarray);
-  st = query.submit();
-  REQUIRE(st == Query::Status::INCOMPLETE);
-  result_elts = query.result_buffer_elements();
-  result_num = result_elts[TILEDB_COORDS].second / 2;
-  REQUIRE(result_num == 1);
-  REQUIRE(data[0] == 'f');
-
-  // Resubmit
-  query.set_subarray(subarray);
-  st = query.submit();
-  REQUIRE(st == Query::Status::INCOMPLETE);
-  result_elts = query.result_buffer_elements();
-  result_num = result_elts[TILEDB_COORDS].second / 2;
-  REQUIRE(result_num == 2);
-  REQUIRE(data[0] == 'g');
-  REQUIRE(data[1] == 'h');
-
-  // Resubmit
-  query.set_subarray(subarray);
-  st = query.submit();
-  REQUIRE(st == Query::Status::INCOMPLETE);
-  result_elts = query.result_buffer_elements();
-  result_num = result_elts[TILEDB_COORDS].second / 2;
-  REQUIRE(result_num == 1);
-  REQUIRE(data[0] == 'i');
-
-  // Resubmit
-  query.set_subarray(subarray);
-  st = query.submit();
-  REQUIRE(st == Query::Status::COMPLETE);
-  result_elts = query.result_buffer_elements();
-  result_num = result_elts[TILEDB_COORDS].second / 2;
-  REQUIRE(result_num == 2);
-  REQUIRE(data[0] == 'j');
-  REQUIRE(data[1] == 'k');
-
-  // Close array.
-  array.close();
-
-  if (vfs.is_dir(array_name))
-    vfs.remove_dir(array_name);
-}
-
-TEST_CASE(
-    "C++ API: Test subarray (incomplete overlapping) - Subarray-query",
-    "[cppapi][sparse][subarray][incomplete]") {
-  const std::string array_name = "cpp_unit_array";
-  Context ctx;
-  VFS vfs(ctx);
-
-  if (vfs.is_dir(array_name))
-    vfs.remove_dir(array_name);
-
-  // Create
-  Domain domain(ctx);
-  domain.add_dimension(Dimension::create<int>(ctx, "rows", {{0, 100}}, 101))
-      .add_dimension(
-          Dimension::create<int>(ctx, "cols", {{0, 100000}}, 100001));
-  ArraySchema schema(ctx, TILEDB_SPARSE);
-  schema.set_domain(domain)
-      .set_order({{TILEDB_COL_MAJOR, TILEDB_COL_MAJOR}})
-      .set_capacity(10000);
-  schema.add_attribute(Attribute::create<char>(ctx, "a"));
-  Array::create(array_name, schema);
-
-  // Write
-  std::vector<char> data_w = {
-      'a', 'b', 'c', 'd', 'e', 'f', 'g', 'h', 'i', 'j', 'k', 'l', 'm', 'n'};
-  std::vector<int> coords_w = {0, 12277, 0, 12771, 0, 13374, 0, 13395, 0, 13413,
-                               0, 13451, 0, 13519, 0, 13544, 0, 13689, 0, 17479,
-                               0, 17486, 1, 12277, 1, 12771, 1, 13389};
-  tiledb::Array array_w(ctx, array_name, TILEDB_WRITE);
-  tiledb::Query query_w(ctx, array_w);
-  query_w.set_coordinates(coords_w)
-      .set_layout(TILEDB_UNORDERED)
-=======
-  query_w.set_coordinates(coords_w)
-      .set_layout(TILEDB_UNORDERED)
->>>>>>> 88f17b78
       .set_buffer("a", data_w);
   query_w.submit();
   query_w.finalize();
